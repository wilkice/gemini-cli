--- conflicted
+++ resolved
@@ -253,19 +253,15 @@
         return;
       }
 
-<<<<<<< HEAD
+      const error = toFriendlyError(e);
+      if (error instanceof UnauthorizedError) {
+        throw error;
+      }
+
       const contextForReport = [
         ...(await this.chat.getHistory(/*curated*/ true)),
         req,
       ];
-=======
-      const error = toFriendlyError(e);
-      if (error instanceof UnauthorizedError) {
-        throw error;
-      }
-
-      const contextForReport = [...this.chat.getHistory(/*curated*/ true), req];
->>>>>>> 56ad22b3
       await reportError(
         error,
         'Error when talking to Gemini API',
