--- conflicted
+++ resolved
@@ -46,17 +46,6 @@
   }
 }
 
-<<<<<<< HEAD
-const editorCommands: Record<EditorType, { win32: string; default: string }> = {
-  vscode: { win32: 'code.cmd', default: 'code' },
-  vscodium: { win32: 'codium.cmd', default: 'codium' },
-  windsurf: { win32: 'windsurf', default: 'windsurf' },
-  cursor: { win32: 'cursor', default: 'cursor' },
-  vim: { win32: 'vim', default: 'vim' },
-  neovim: { win32: 'nvim', default: 'nvim' },
-  zed: { win32: 'zed', default: 'zed' },
-  emacs: { win32: 'emacs.exe', default: 'emacs' },
-=======
 /**
  * Editor command configurations for different platforms.
  * Each editor can have multiple possible command names, listed in order of preference.
@@ -72,7 +61,7 @@
   vim: { win32: ['vim'], default: ['vim'] },
   neovim: { win32: ['nvim'], default: ['nvim'] },
   zed: { win32: ['zed'], default: ['zed', 'zeditor'] },
->>>>>>> f9a05401
+  emacs: { win32: 'emacs.exe', default: 'emacs' },
 };
 
 export function checkHasEditorType(editor: EditorType): boolean {
