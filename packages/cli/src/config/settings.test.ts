/**
 * @license
 * Copyright 2025 Google LLC
 * SPDX-License-Identifier: Apache-2.0
 */

/// <reference types="vitest/globals" />

// Mock 'os' first.
import * as osActual from 'node:os'; // Import for type info for the mock factory

vi.mock('os', async (importOriginal) => {
  const actualOs = await importOriginal<typeof osActual>();
  return {
    ...actualOs,
    homedir: vi.fn(() => '/mock/home/user'),
    platform: vi.fn(() => 'linux'),
  };
});

// Mock './settings.js' to ensure it uses the mocked 'os.homedir()' for its internal constants.
vi.mock('./settings.js', async (importActual) => {
  const originalModule = await importActual<typeof import('./settings.js')>();
  return {
    __esModule: true, // Ensure correct module shape
    ...originalModule, // Re-export all original members
    // We are relying on originalModule's USER_SETTINGS_PATH being constructed with mocked os.homedir()
  };
});

// Mock trustedFolders
vi.mock('./trustedFolders.js', () => ({
  isWorkspaceTrusted: vi.fn(),
}));

// NOW import everything else, including the (now effectively re-exported) settings.js
import path, * as pathActual from 'node:path'; // Restored for MOCK_WORKSPACE_SETTINGS_PATH
import {
  describe,
  it,
  expect,
  vi,
  beforeEach,
  afterEach,
  type Mocked,
  type Mock,
  fail,
} from 'vitest';
import * as fs from 'node:fs'; // fs will be mocked separately
import stripJsonComments from 'strip-json-comments'; // Will be mocked separately
import { isWorkspaceTrusted } from './trustedFolders.js';

// These imports will get the versions from the vi.mock('./settings.js', ...) factory.
import {
  loadSettings,
  USER_SETTINGS_PATH, // This IS the mocked path.
  getSystemSettingsPath,
  getSystemDefaultsPath,
  SETTINGS_DIRECTORY_NAME, // This is from the original module, but used by the mock.
  migrateSettingsToV1,
  needsMigration,
  type Settings,
  loadEnvironment,
} from './settings.js';
import { FatalConfigError, GEMINI_DIR } from '@google/gemini-cli-core';

const MOCK_WORKSPACE_DIR = '/mock/workspace';
// Use the (mocked) SETTINGS_DIRECTORY_NAME for consistency
const MOCK_WORKSPACE_SETTINGS_PATH = pathActual.join(
  MOCK_WORKSPACE_DIR,
  SETTINGS_DIRECTORY_NAME,
  'settings.json',
);

// A more flexible type for test data that allows arbitrary properties.
type TestSettings = Settings & { [key: string]: unknown };

vi.mock('fs', async (importOriginal) => {
  // Get all the functions from the real 'fs' module
  const actualFs = await importOriginal<typeof fs>();

  return {
    ...actualFs, // Keep all the real functions
    // Now, just override the ones we need for the test
    existsSync: vi.fn(),
    readFileSync: vi.fn(),
    writeFileSync: vi.fn(),
    mkdirSync: vi.fn(),
    realpathSync: (p: string) => p,
  };
});

vi.mock('strip-json-comments', () => ({
  default: vi.fn((content) => content),
}));

describe('Settings Loading and Merging', () => {
  let mockFsExistsSync: Mocked<typeof fs.existsSync>;
  let mockStripJsonComments: Mocked<typeof stripJsonComments>;
  let mockFsMkdirSync: Mocked<typeof fs.mkdirSync>;

  beforeEach(() => {
    vi.resetAllMocks();

    mockFsExistsSync = vi.mocked(fs.existsSync);
    mockFsMkdirSync = vi.mocked(fs.mkdirSync);
    mockStripJsonComments = vi.mocked(stripJsonComments);

    vi.mocked(osActual.homedir).mockReturnValue('/mock/home/user');
    (mockStripJsonComments as unknown as Mock).mockImplementation(
      (jsonString: string) => jsonString,
    );
    (mockFsExistsSync as Mock).mockReturnValue(false);
    (fs.readFileSync as Mock).mockReturnValue('{}'); // Return valid empty JSON
    (mockFsMkdirSync as Mock).mockImplementation(() => undefined);
    vi.mocked(isWorkspaceTrusted).mockReturnValue(true);
  });

  afterEach(() => {
    vi.restoreAllMocks();
  });

  describe('loadSettings', () => {
    it('should load empty settings if no files exist', () => {
      const settings = loadSettings(MOCK_WORKSPACE_DIR);
      expect(settings.system.settings).toEqual({});
      expect(settings.user.settings).toEqual({});
      expect(settings.workspace.settings).toEqual({});
<<<<<<< HEAD
      expect(settings.merged).toEqual({
        ui: {
          customThemes: {},
        },
        mcp: {},
        mcpServers: {},
        context: {
          includeDirectories: [],
        },
        model: {
          chatCompression: {},
        },
        advanced: {
          excludedEnvVars: [],
        },
        extensions: {
          disabled: [],
          workspacesWithMigrationNudge: [],
        },
        security: {},
        general: {},
        privacy: {},
        telemetry: {},
        tools: {},
        ide: {},
      });
      expect(settings.errors.length).toBe(0);
=======
      expect(settings.merged).toEqual({});
>>>>>>> 2aa25ba8
    });

    it('should load system settings if only system file exists', () => {
      (mockFsExistsSync as Mock).mockImplementation(
        (p: fs.PathLike) => p === getSystemSettingsPath(),
      );
      const systemSettingsContent = {
        ui: {
          theme: 'system-default',
        },
        tools: {
          sandbox: false,
        },
      };
      (fs.readFileSync as Mock).mockImplementation(
        (p: fs.PathOrFileDescriptor) => {
          if (p === getSystemSettingsPath())
            return JSON.stringify(systemSettingsContent);
          return '{}';
        },
      );

      const settings = loadSettings(MOCK_WORKSPACE_DIR);

      expect(fs.readFileSync).toHaveBeenCalledWith(
        getSystemSettingsPath(),
        'utf-8',
      );
      expect(settings.system.settings).toEqual(systemSettingsContent);
      expect(settings.user.settings).toEqual({});
      expect(settings.workspace.settings).toEqual({});
      expect(settings.merged).toEqual({
        ...systemSettingsContent,
<<<<<<< HEAD
        ui: {
          ...systemSettingsContent.ui,
          customThemes: {},
        },
        mcp: {},
        mcpServers: {},
        context: {
          includeDirectories: [],
        },
        model: {
          chatCompression: {},
        },
        advanced: {
          excludedEnvVars: [],
        },
        extensions: {
          disabled: [],
          workspacesWithMigrationNudge: [],
        },
        security: {},
        general: {},
        privacy: {},
        telemetry: {},
        tools: {
          sandbox: false,
        },
        ide: {},
=======
>>>>>>> 2aa25ba8
      });
    });

    it('should load user settings if only user file exists', () => {
      const expectedUserSettingsPath = USER_SETTINGS_PATH; // Use the path actually resolved by the (mocked) module

      (mockFsExistsSync as Mock).mockImplementation(
        (p: fs.PathLike) => p === expectedUserSettingsPath,
      );
      const userSettingsContent = {
        ui: {
          theme: 'dark',
        },
        context: {
          fileName: 'USER_CONTEXT.md',
        },
      };
      (fs.readFileSync as Mock).mockImplementation(
        (p: fs.PathOrFileDescriptor) => {
          if (p === expectedUserSettingsPath)
            return JSON.stringify(userSettingsContent);
          return '{}';
        },
      );

      const settings = loadSettings(MOCK_WORKSPACE_DIR);

      expect(fs.readFileSync).toHaveBeenCalledWith(
        expectedUserSettingsPath,
        'utf-8',
      );
      expect(settings.user.settings).toEqual(userSettingsContent);
      expect(settings.workspace.settings).toEqual({});
      expect(settings.merged).toEqual({
        ...userSettingsContent,
<<<<<<< HEAD
        ui: {
          ...userSettingsContent.ui,
          customThemes: {},
        },
        mcp: {},
        mcpServers: {},
        context: {
          ...userSettingsContent.context,
          includeDirectories: [],
        },
        model: {
          chatCompression: {},
        },
        advanced: {
          excludedEnvVars: [],
        },
        extensions: {
          disabled: [],
          workspacesWithMigrationNudge: [],
        },
        security: {},
        general: {},
        privacy: {},
        telemetry: {},
        tools: {},
        ide: {},
=======
>>>>>>> 2aa25ba8
      });
    });

    it('should load workspace settings if only workspace file exists', () => {
      (mockFsExistsSync as Mock).mockImplementation(
        (p: fs.PathLike) => p === MOCK_WORKSPACE_SETTINGS_PATH,
      );
      const workspaceSettingsContent = {
        tools: {
          sandbox: true,
        },
        context: {
          fileName: 'WORKSPACE_CONTEXT.md',
        },
      };
      (fs.readFileSync as Mock).mockImplementation(
        (p: fs.PathOrFileDescriptor) => {
          if (p === MOCK_WORKSPACE_SETTINGS_PATH)
            return JSON.stringify(workspaceSettingsContent);
          return '';
        },
      );

      const settings = loadSettings(MOCK_WORKSPACE_DIR);

      expect(fs.readFileSync).toHaveBeenCalledWith(
        MOCK_WORKSPACE_SETTINGS_PATH,
        'utf-8',
      );
      expect(settings.user.settings).toEqual({});
      expect(settings.workspace.settings).toEqual(workspaceSettingsContent);
      expect(settings.merged).toEqual({
<<<<<<< HEAD
        tools: {
          sandbox: true,
        },
        context: {
          fileName: 'WORKSPACE_CONTEXT.md',
          includeDirectories: [],
        },
        ui: {
          customThemes: {},
        },
        mcp: {},
        mcpServers: {},
        model: {
          chatCompression: {},
        },
        advanced: {
          excludedEnvVars: [],
        },
        extensions: {
          disabled: [],
          workspacesWithMigrationNudge: [],
        },
        security: {},
        general: {},
        privacy: {},
        telemetry: {},
        ide: {},
      });
    });

    it('should merge user and workspace settings, with workspace taking precedence', () => {
      (mockFsExistsSync as Mock).mockReturnValue(true);
      const userSettingsContent = {
        ui: {
          theme: 'dark',
        },
        tools: {
          sandbox: false,
        },
        context: {
          fileName: 'USER_CONTEXT.md',
        },
      };
      const workspaceSettingsContent = {
        tools: {
          sandbox: true,
          core: ['tool1'],
        },
        context: {
          fileName: 'WORKSPACE_CONTEXT.md',
        },
      };

      (fs.readFileSync as Mock).mockImplementation(
        (p: fs.PathOrFileDescriptor) => {
          if (p === USER_SETTINGS_PATH)
            return JSON.stringify(userSettingsContent);
          if (p === MOCK_WORKSPACE_SETTINGS_PATH)
            return JSON.stringify(workspaceSettingsContent);
          return '';
        },
      );

      const settings = loadSettings(MOCK_WORKSPACE_DIR);

      expect(settings.user.settings).toEqual(userSettingsContent);
      expect(settings.workspace.settings).toEqual(workspaceSettingsContent);
      expect(settings.merged).toEqual({
        ui: {
          theme: 'dark',
          customThemes: {},
        },
        tools: {
          sandbox: true,
          core: ['tool1'],
        },
        context: {
          fileName: 'WORKSPACE_CONTEXT.md',
          includeDirectories: [],
        },
        advanced: {
          excludedEnvVars: [],
        },
        extensions: {
          disabled: [],
          workspacesWithMigrationNudge: [],
        },
        mcp: {},
        mcpServers: {},
        model: {
          chatCompression: {},
        },
        security: {},
        general: {},
        privacy: {},
        telemetry: {},
        ide: {},
=======
        ...workspaceSettingsContent,
>>>>>>> 2aa25ba8
      });
    });

    it('should merge system, user and workspace settings, with system taking precedence over workspace, and workspace over user', () => {
      (mockFsExistsSync as Mock).mockImplementation(
        (p: fs.PathLike) =>
          p === getSystemSettingsPath() ||
          p === USER_SETTINGS_PATH ||
          p === MOCK_WORKSPACE_SETTINGS_PATH,
      );
      const systemSettingsContent = {
        ui: {
          theme: 'system-theme',
        },
        tools: {
          sandbox: false,
        },
        mcp: {
          allowed: ['server1', 'server2'],
        },
        telemetry: { enabled: false },
      };
      const userSettingsContent = {
        ui: {
          theme: 'dark',
        },
        tools: {
          sandbox: true,
        },
        context: {
          fileName: 'USER_CONTEXT.md',
        },
      };
      const workspaceSettingsContent = {
        tools: {
          sandbox: false,
          core: ['tool1'],
        },
        context: {
          fileName: 'WORKSPACE_CONTEXT.md',
        },
        mcp: {
          allowed: ['server1', 'server2', 'server3'],
        },
      };

      (fs.readFileSync as Mock).mockImplementation(
        (p: fs.PathOrFileDescriptor) => {
          if (p === getSystemSettingsPath())
            return JSON.stringify(systemSettingsContent);
          if (p === USER_SETTINGS_PATH)
            return JSON.stringify(userSettingsContent);
          if (p === MOCK_WORKSPACE_SETTINGS_PATH)
            return JSON.stringify(workspaceSettingsContent);
          return '';
        },
      );

      const settings = loadSettings(MOCK_WORKSPACE_DIR);

      expect(settings.system.settings).toEqual(systemSettingsContent);
      expect(settings.user.settings).toEqual(userSettingsContent);
      expect(settings.workspace.settings).toEqual(workspaceSettingsContent);
      expect(settings.merged).toEqual({
        ui: {
          theme: 'system-theme',
        },
        tools: {
          sandbox: false,
          core: ['tool1'],
        },
        telemetry: { enabled: false },
        context: {
          fileName: 'WORKSPACE_CONTEXT.md',
        },
        mcp: {
          allowed: ['server1', 'server2'],
        },
<<<<<<< HEAD
        advanced: {
          excludedEnvVars: [],
        },
        extensions: {
          disabled: [],
          workspacesWithMigrationNudge: [],
        },
        mcpServers: {},
        model: {
          chatCompression: {},
        },
        security: {},
        general: {},
        privacy: {},
        ide: {},
=======
>>>>>>> 2aa25ba8
      });
    });

    it('should correctly migrate a complex legacy (v1) settings file', () => {
      (mockFsExistsSync as Mock).mockImplementation(
        (p: fs.PathLike) => p === USER_SETTINGS_PATH,
      );
      const legacySettingsContent = {
        theme: 'legacy-dark',
        vimMode: true,
        contextFileName: 'LEGACY_CONTEXT.md',
        model: 'gemini-pro',
        mcpServers: {
          'legacy-server-1': {
            command: 'npm',
            args: ['run', 'start:server1'],
            description: 'Legacy Server 1',
          },
          'legacy-server-2': {
            command: 'node',
            args: ['server2.js'],
            description: 'Legacy Server 2',
          },
        },
        allowMCPServers: ['legacy-server-1'],
        someUnrecognizedSetting: 'should-be-preserved',
      };

      (fs.readFileSync as Mock).mockImplementation(
        (p: fs.PathOrFileDescriptor) => {
          if (p === USER_SETTINGS_PATH)
            return JSON.stringify(legacySettingsContent);
          return '{}';
        },
      );

      const settings = loadSettings(MOCK_WORKSPACE_DIR);

      expect(settings.merged).toEqual({
        ui: {
          theme: 'legacy-dark',
        },
        general: {
          vimMode: true,
        },
        context: {
          fileName: 'LEGACY_CONTEXT.md',
        },
        model: {
          name: 'gemini-pro',
        },
        mcpServers: {
          'legacy-server-1': {
            command: 'npm',
            args: ['run', 'start:server1'],
            description: 'Legacy Server 1',
          },
          'legacy-server-2': {
            command: 'node',
            args: ['server2.js'],
            description: 'Legacy Server 2',
          },
        },
        mcp: {
          allowed: ['legacy-server-1'],
        },
        someUnrecognizedSetting: 'should-be-preserved',
<<<<<<< HEAD
        advanced: {
          excludedEnvVars: [],
        },
        extensions: {
          disabled: [],
          workspacesWithMigrationNudge: [],
        },
        security: {},
        privacy: {},
        telemetry: {},
        tools: {},
        ide: {},
=======
>>>>>>> 2aa25ba8
      });
    });

    it('should rewrite allowedTools to tools.allowed during migration', () => {
      (mockFsExistsSync as Mock).mockImplementation(
        (p: fs.PathLike) => p === USER_SETTINGS_PATH,
      );
      const legacySettingsContent = {
        allowedTools: ['fs', 'shell'],
      };
      (fs.readFileSync as Mock).mockImplementation(
        (p: fs.PathOrFileDescriptor) => {
          if (p === USER_SETTINGS_PATH)
            return JSON.stringify(legacySettingsContent);
          return '{}';
        },
      );

      const settings = loadSettings(MOCK_WORKSPACE_DIR);

      expect(settings.merged.tools?.allowed).toEqual(['fs', 'shell']);
      expect((settings.merged as TestSettings)['allowedTools']).toBeUndefined();
    });

    it('should correctly merge and migrate legacy array properties from multiple scopes', () => {
      (mockFsExistsSync as Mock).mockReturnValue(true);
      const legacyUserSettings = {
        includeDirectories: ['/user/dir'],
        excludeTools: ['user-tool'],
        excludedProjectEnvVars: ['USER_VAR'],
      };
      const legacyWorkspaceSettings = {
        includeDirectories: ['/workspace/dir'],
        excludeTools: ['workspace-tool'],
        excludedProjectEnvVars: ['WORKSPACE_VAR', 'USER_VAR'],
      };

      (fs.readFileSync as Mock).mockImplementation(
        (p: fs.PathOrFileDescriptor) => {
          if (p === USER_SETTINGS_PATH)
            return JSON.stringify(legacyUserSettings);
          if (p === MOCK_WORKSPACE_SETTINGS_PATH)
            return JSON.stringify(legacyWorkspaceSettings);
          return '{}';
        },
      );

      const settings = loadSettings(MOCK_WORKSPACE_DIR);

      // Verify includeDirectories are concatenated
      expect(settings.merged.context?.includeDirectories).toEqual([
        '/user/dir',
        '/workspace/dir',
      ]);

      // Verify excludeTools are overwritten by workspace
      expect(settings.merged.tools?.exclude).toEqual(['workspace-tool']);

      // Verify excludedProjectEnvVars are concatenated and de-duped
      expect(settings.merged.advanced?.excludedEnvVars).toEqual(
        expect.arrayContaining(['USER_VAR', 'WORKSPACE_VAR']),
      );
      expect(settings.merged.advanced?.excludedEnvVars).toHaveLength(2);
    });

    it('should merge all settings files with the correct precedence', () => {
      (mockFsExistsSync as Mock).mockReturnValue(true);
      const systemDefaultsContent = {
        ui: {
          theme: 'default-theme',
        },
        tools: {
          sandbox: true,
        },
        telemetry: true,
        context: {
          includeDirectories: ['/system/defaults/dir'],
        },
      };
      const userSettingsContent = {
        ui: {
          theme: 'user-theme',
        },
        context: {
          fileName: 'USER_CONTEXT.md',
          includeDirectories: ['/user/dir1', '/user/dir2'],
        },
      };
      const workspaceSettingsContent = {
        tools: {
          sandbox: false,
        },
        context: {
          fileName: 'WORKSPACE_CONTEXT.md',
          includeDirectories: ['/workspace/dir'],
        },
      };
      const systemSettingsContent = {
        ui: {
          theme: 'system-theme',
        },
        telemetry: false,
        context: {
          includeDirectories: ['/system/dir'],
        },
      };

      (fs.readFileSync as Mock).mockImplementation(
        (p: fs.PathOrFileDescriptor) => {
          if (p === getSystemDefaultsPath())
            return JSON.stringify(systemDefaultsContent);
          if (p === getSystemSettingsPath())
            return JSON.stringify(systemSettingsContent);
          if (p === USER_SETTINGS_PATH)
            return JSON.stringify(userSettingsContent);
          if (p === MOCK_WORKSPACE_SETTINGS_PATH)
            return JSON.stringify(workspaceSettingsContent);
          return '';
        },
      );

      const settings = loadSettings(MOCK_WORKSPACE_DIR);

      expect(settings.systemDefaults.settings).toEqual(systemDefaultsContent);
      expect(settings.system.settings).toEqual(systemSettingsContent);
      expect(settings.user.settings).toEqual(userSettingsContent);
      expect(settings.workspace.settings).toEqual(workspaceSettingsContent);
      expect(settings.merged).toEqual({
        context: {
          fileName: 'WORKSPACE_CONTEXT.md',
          includeDirectories: [
            '/system/defaults/dir',
            '/user/dir1',
            '/user/dir2',
            '/workspace/dir',
            '/system/dir',
          ],
        },
<<<<<<< HEAD
        extensions: {
          disabled: [],
          workspacesWithMigrationNudge: [],
        },
        mcp: {},
        mcpServers: {},
        model: {
          chatCompression: {},
        },
        security: {},
        telemetry: {},
=======
        telemetry: false,
>>>>>>> 2aa25ba8
        tools: {
          sandbox: false,
        },
        ui: {
          theme: 'system-theme',
        },
        general: {},
        privacy: {},
        ide: {},
      });
    });

    it('should ignore folderTrust from workspace settings', () => {
      (mockFsExistsSync as Mock).mockReturnValue(true);
      const userSettingsContent = {
        security: {
          folderTrust: {
            enabled: true,
          },
        },
      };
      const workspaceSettingsContent = {
        security: {
          folderTrust: {
            enabled: false, // This should be ignored
          },
        },
      };
      const systemSettingsContent = {
        // No folderTrust here
      };

      (fs.readFileSync as Mock).mockImplementation(
        (p: fs.PathOrFileDescriptor) => {
          if (p === getSystemSettingsPath())
            return JSON.stringify(systemSettingsContent);
          if (p === USER_SETTINGS_PATH)
            return JSON.stringify(userSettingsContent);
          if (p === MOCK_WORKSPACE_SETTINGS_PATH)
            return JSON.stringify(workspaceSettingsContent);
          return '{}';
        },
      );

      const settings = loadSettings(MOCK_WORKSPACE_DIR);
      expect(settings.merged.security?.folderTrust?.enabled).toBe(true); // User setting should be used
    });

    it('should use system folderTrust over user setting', () => {
      (mockFsExistsSync as Mock).mockReturnValue(true);
      const userSettingsContent = {
        security: {
          folderTrust: {
            enabled: false,
          },
        },
      };
      const workspaceSettingsContent = {
        security: {
          folderTrust: {
            enabled: true, // This should be ignored
          },
        },
      };
      const systemSettingsContent = {
        security: {
          folderTrust: {
            enabled: true,
          },
        },
      };

      (fs.readFileSync as Mock).mockImplementation(
        (p: fs.PathOrFileDescriptor) => {
          if (p === getSystemSettingsPath())
            return JSON.stringify(systemSettingsContent);
          if (p === USER_SETTINGS_PATH)
            return JSON.stringify(userSettingsContent);
          if (p === MOCK_WORKSPACE_SETTINGS_PATH)
            return JSON.stringify(workspaceSettingsContent);
          return '{}';
        },
      );

      const settings = loadSettings(MOCK_WORKSPACE_DIR);
      expect(settings.merged.security?.folderTrust?.enabled).toBe(true); // System setting should be used
    });

    it('should handle contextFileName correctly when only in user settings', () => {
      (mockFsExistsSync as Mock).mockImplementation(
        (p: fs.PathLike) => p === USER_SETTINGS_PATH,
      );
      const userSettingsContent = { context: { fileName: 'CUSTOM.md' } };
      (fs.readFileSync as Mock).mockImplementation(
        (p: fs.PathOrFileDescriptor) => {
          if (p === USER_SETTINGS_PATH)
            return JSON.stringify(userSettingsContent);
          return '';
        },
      );

      const settings = loadSettings(MOCK_WORKSPACE_DIR);
      expect(settings.merged.context?.fileName).toBe('CUSTOM.md');
    });

    it('should handle contextFileName correctly when only in workspace settings', () => {
      (mockFsExistsSync as Mock).mockImplementation(
        (p: fs.PathLike) => p === MOCK_WORKSPACE_SETTINGS_PATH,
      );
      const workspaceSettingsContent = {
        context: { fileName: 'PROJECT_SPECIFIC.md' },
      };
      (fs.readFileSync as Mock).mockImplementation(
        (p: fs.PathOrFileDescriptor) => {
          if (p === MOCK_WORKSPACE_SETTINGS_PATH)
            return JSON.stringify(workspaceSettingsContent);
          return '';
        },
      );

      const settings = loadSettings(MOCK_WORKSPACE_DIR);
      expect(settings.merged.context?.fileName).toBe('PROJECT_SPECIFIC.md');
    });

    it('should handle excludedProjectEnvVars correctly when only in user settings', () => {
      (mockFsExistsSync as Mock).mockImplementation(
        (p: fs.PathLike) => p === USER_SETTINGS_PATH,
      );
      const userSettingsContent = {
        general: {},
        advanced: { excludedEnvVars: ['DEBUG', 'NODE_ENV', 'CUSTOM_VAR'] },
      };
      (fs.readFileSync as Mock).mockImplementation(
        (p: fs.PathOrFileDescriptor) => {
          if (p === USER_SETTINGS_PATH)
            return JSON.stringify(userSettingsContent);
          return '';
        },
      );

      const settings = loadSettings(MOCK_WORKSPACE_DIR);
      expect(settings.merged.advanced?.excludedEnvVars).toEqual([
        'DEBUG',
        'NODE_ENV',
        'CUSTOM_VAR',
      ]);
    });

    it('should handle excludedProjectEnvVars correctly when only in workspace settings', () => {
      (mockFsExistsSync as Mock).mockImplementation(
        (p: fs.PathLike) => p === MOCK_WORKSPACE_SETTINGS_PATH,
      );
      const workspaceSettingsContent = {
        general: {},
        advanced: { excludedEnvVars: ['WORKSPACE_DEBUG', 'WORKSPACE_VAR'] },
      };
      (fs.readFileSync as Mock).mockImplementation(
        (p: fs.PathOrFileDescriptor) => {
          if (p === MOCK_WORKSPACE_SETTINGS_PATH)
            return JSON.stringify(workspaceSettingsContent);
          return '';
        },
      );

      const settings = loadSettings(MOCK_WORKSPACE_DIR);
      expect(settings.merged.advanced?.excludedEnvVars).toEqual([
        'WORKSPACE_DEBUG',
        'WORKSPACE_VAR',
      ]);
    });

    it('should merge excludedProjectEnvVars with workspace taking precedence over user', () => {
      (mockFsExistsSync as Mock).mockImplementation(
        (p: fs.PathLike) =>
          p === USER_SETTINGS_PATH || p === MOCK_WORKSPACE_SETTINGS_PATH,
      );
      const userSettingsContent = {
        general: {},
        advanced: { excludedEnvVars: ['DEBUG', 'NODE_ENV', 'USER_VAR'] },
      };
      const workspaceSettingsContent = {
        general: {},
        advanced: { excludedEnvVars: ['WORKSPACE_DEBUG', 'WORKSPACE_VAR'] },
      };

      (fs.readFileSync as Mock).mockImplementation(
        (p: fs.PathOrFileDescriptor) => {
          if (p === USER_SETTINGS_PATH)
            return JSON.stringify(userSettingsContent);
          if (p === MOCK_WORKSPACE_SETTINGS_PATH)
            return JSON.stringify(workspaceSettingsContent);
          return '';
        },
      );

      const settings = loadSettings(MOCK_WORKSPACE_DIR);

      expect(settings.user.settings.advanced?.excludedEnvVars).toEqual([
        'DEBUG',
        'NODE_ENV',
        'USER_VAR',
      ]);
      expect(settings.workspace.settings.advanced?.excludedEnvVars).toEqual([
        'WORKSPACE_DEBUG',
        'WORKSPACE_VAR',
      ]);
      expect(settings.merged.advanced?.excludedEnvVars).toEqual([
        'DEBUG',
        'NODE_ENV',
        'USER_VAR',
        'WORKSPACE_DEBUG',
        'WORKSPACE_VAR',
      ]);
    });

    it('should default contextFileName to undefined if not in any settings file', () => {
      (mockFsExistsSync as Mock).mockImplementation(
        (p: fs.PathLike) =>
          p === USER_SETTINGS_PATH || p === MOCK_WORKSPACE_SETTINGS_PATH,
      );
      const userSettingsContent = { ui: { theme: 'dark' } };
      const workspaceSettingsContent = { tools: { sandbox: true } };
      (fs.readFileSync as Mock).mockImplementation(
        (p: fs.PathOrFileDescriptor) => {
          if (p === USER_SETTINGS_PATH)
            return JSON.stringify(userSettingsContent);
          if (p === MOCK_WORKSPACE_SETTINGS_PATH)
            return JSON.stringify(workspaceSettingsContent);
          return '';
        },
      );

      const settings = loadSettings(MOCK_WORKSPACE_DIR);
      expect(settings.merged.context?.fileName).toBeUndefined();
    });

    it('should load telemetry setting from user settings', () => {
      (mockFsExistsSync as Mock).mockImplementation(
        (p: fs.PathLike) => p === USER_SETTINGS_PATH,
      );
      const userSettingsContent = { telemetry: { enabled: true } };
      (fs.readFileSync as Mock).mockImplementation(
        (p: fs.PathOrFileDescriptor) => {
          if (p === USER_SETTINGS_PATH)
            return JSON.stringify(userSettingsContent);
          return '{}';
        },
      );
      const settings = loadSettings(MOCK_WORKSPACE_DIR);
      expect(settings.merged.telemetry?.enabled).toBe(true);
    });

    it('should load telemetry setting from workspace settings', () => {
      (mockFsExistsSync as Mock).mockImplementation(
        (p: fs.PathLike) => p === MOCK_WORKSPACE_SETTINGS_PATH,
      );
      const workspaceSettingsContent = { telemetry: { enabled: false } };
      (fs.readFileSync as Mock).mockImplementation(
        (p: fs.PathOrFileDescriptor) => {
          if (p === MOCK_WORKSPACE_SETTINGS_PATH)
            return JSON.stringify(workspaceSettingsContent);
          return '{}';
        },
      );
      const settings = loadSettings(MOCK_WORKSPACE_DIR);
      expect(settings.merged.telemetry?.enabled).toBe(false);
    });

    it('should prioritize workspace telemetry setting over user setting', () => {
      (mockFsExistsSync as Mock).mockReturnValue(true);
      const userSettingsContent = { telemetry: { enabled: true } };
      const workspaceSettingsContent = { telemetry: { enabled: false } };
      (fs.readFileSync as Mock).mockImplementation(
        (p: fs.PathOrFileDescriptor) => {
          if (p === USER_SETTINGS_PATH)
            return JSON.stringify(userSettingsContent);
          if (p === MOCK_WORKSPACE_SETTINGS_PATH)
            return JSON.stringify(workspaceSettingsContent);
          return '{}';
        },
      );
      const settings = loadSettings(MOCK_WORKSPACE_DIR);
      expect(settings.merged.telemetry?.enabled).toBe(false);
    });

    it('should have telemetry as undefined if not in any settings file', () => {
      (mockFsExistsSync as Mock).mockReturnValue(false); // No settings files exist
      (fs.readFileSync as Mock).mockReturnValue('{}');
      const settings = loadSettings(MOCK_WORKSPACE_DIR);
<<<<<<< HEAD
      expect(settings.merged.telemetry).toEqual({});
      expect(settings.merged.ui?.customThemes).toEqual({});
      expect(settings.merged.mcpServers).toEqual({});
=======
      expect(settings.merged.telemetry).toBeUndefined();
      expect(settings.merged.ui).toBeUndefined();
      expect(settings.merged.mcpServers).toBeUndefined();
>>>>>>> 2aa25ba8
    });

    it('should merge MCP servers correctly, with workspace taking precedence', () => {
      (mockFsExistsSync as Mock).mockImplementation(
        (p: fs.PathLike) =>
          p === USER_SETTINGS_PATH || p === MOCK_WORKSPACE_SETTINGS_PATH,
      );
      const userSettingsContent = {
        mcpServers: {
          'user-server': {
            command: 'user-command',
            args: ['--user-arg'],
            description: 'User MCP server',
          },
          'shared-server': {
            command: 'user-shared-command',
            description: 'User shared server config',
          },
        },
      };
      const workspaceSettingsContent = {
        mcpServers: {
          'workspace-server': {
            command: 'workspace-command',
            args: ['--workspace-arg'],
            description: 'Workspace MCP server',
          },
          'shared-server': {
            command: 'workspace-shared-command',
            description: 'Workspace shared server config',
          },
        },
      };

      (fs.readFileSync as Mock).mockImplementation(
        (p: fs.PathOrFileDescriptor) => {
          if (p === USER_SETTINGS_PATH)
            return JSON.stringify(userSettingsContent);
          if (p === MOCK_WORKSPACE_SETTINGS_PATH)
            return JSON.stringify(workspaceSettingsContent);
          return '';
        },
      );

      const settings = loadSettings(MOCK_WORKSPACE_DIR);

      expect(settings.user.settings).toEqual(userSettingsContent);
      expect(settings.workspace.settings).toEqual(workspaceSettingsContent);
      expect(settings.merged.mcpServers).toEqual({
        'user-server': {
          command: 'user-command',
          args: ['--user-arg'],
          description: 'User MCP server',
        },
        'workspace-server': {
          command: 'workspace-command',
          args: ['--workspace-arg'],
          description: 'Workspace MCP server',
        },
        'shared-server': {
          command: 'workspace-shared-command',
          description: 'Workspace shared server config',
        },
      });
    });

    it('should handle MCP servers when only in user settings', () => {
      (mockFsExistsSync as Mock).mockImplementation(
        (p: fs.PathLike) => p === USER_SETTINGS_PATH,
      );
      const userSettingsContent = {
        mcpServers: {
          'user-only-server': {
            command: 'user-only-command',
            description: 'User only server',
          },
        },
      };
      (fs.readFileSync as Mock).mockImplementation(
        (p: fs.PathOrFileDescriptor) => {
          if (p === USER_SETTINGS_PATH)
            return JSON.stringify(userSettingsContent);
          return '';
        },
      );

      const settings = loadSettings(MOCK_WORKSPACE_DIR);
      expect(settings.merged.mcpServers).toEqual({
        'user-only-server': {
          command: 'user-only-command',
          description: 'User only server',
        },
      });
    });

    it('should handle MCP servers when only in workspace settings', () => {
      (mockFsExistsSync as Mock).mockImplementation(
        (p: fs.PathLike) => p === MOCK_WORKSPACE_SETTINGS_PATH,
      );
      const workspaceSettingsContent = {
        mcpServers: {
          'workspace-only-server': {
            command: 'workspace-only-command',
            description: 'Workspace only server',
          },
        },
      };
      (fs.readFileSync as Mock).mockImplementation(
        (p: fs.PathOrFileDescriptor) => {
          if (p === MOCK_WORKSPACE_SETTINGS_PATH)
            return JSON.stringify(workspaceSettingsContent);
          return '';
        },
      );

      const settings = loadSettings(MOCK_WORKSPACE_DIR);
      expect(settings.merged.mcpServers).toEqual({
        'workspace-only-server': {
          command: 'workspace-only-command',
          description: 'Workspace only server',
        },
      });
    });

    it('should have mcpServers as undefined if not in any settings file', () => {
      (mockFsExistsSync as Mock).mockReturnValue(false); // No settings files exist
      (fs.readFileSync as Mock).mockReturnValue('{}');
      const settings = loadSettings(MOCK_WORKSPACE_DIR);
      expect(settings.merged.mcpServers).toBeUndefined();
    });

    it('should merge MCP servers from system, user, and workspace with system taking precedence', () => {
      (mockFsExistsSync as Mock).mockReturnValue(true);
      const systemSettingsContent = {
        mcpServers: {
          'shared-server': {
            command: 'system-command',
            args: ['--system-arg'],
          },
          'system-only-server': {
            command: 'system-only-command',
          },
        },
      };
      const userSettingsContent = {
        mcpServers: {
          'user-server': {
            command: 'user-command',
          },
          'shared-server': {
            command: 'user-command',
            description: 'from user',
          },
        },
      };
      const workspaceSettingsContent = {
        mcpServers: {
          'workspace-server': {
            command: 'workspace-command',
          },
          'shared-server': {
            command: 'workspace-command',
            args: ['--workspace-arg'],
          },
        },
      };

      (fs.readFileSync as Mock).mockImplementation(
        (p: fs.PathOrFileDescriptor) => {
          if (p === getSystemSettingsPath())
            return JSON.stringify(systemSettingsContent);
          if (p === USER_SETTINGS_PATH)
            return JSON.stringify(userSettingsContent);
          if (p === MOCK_WORKSPACE_SETTINGS_PATH)
            return JSON.stringify(workspaceSettingsContent);
          return '{}';
        },
      );

      const settings = loadSettings(MOCK_WORKSPACE_DIR);

      expect(settings.merged.mcpServers).toEqual({
        'user-server': {
          command: 'user-command',
        },
        'workspace-server': {
          command: 'workspace-command',
        },
        'system-only-server': {
          command: 'system-only-command',
        },
        'shared-server': {
          command: 'system-command',
          args: ['--system-arg'],
        },
      });
    });

    it('should merge mcp allowed/excluded lists with system taking precedence over workspace', () => {
      (mockFsExistsSync as Mock).mockReturnValue(true);
      const systemSettingsContent = {
        mcp: {
          allowed: ['system-allowed'],
        },
      };
      const userSettingsContent = {
        mcp: {
          allowed: ['user-allowed'],
          excluded: ['user-excluded'],
        },
      };
      const workspaceSettingsContent = {
        mcp: {
          allowed: ['workspace-allowed'],
          excluded: ['workspace-excluded'],
        },
      };

      (fs.readFileSync as Mock).mockImplementation(
        (p: fs.PathOrFileDescriptor) => {
          if (p === getSystemSettingsPath())
            return JSON.stringify(systemSettingsContent);
          if (p === USER_SETTINGS_PATH)
            return JSON.stringify(userSettingsContent);
          if (p === MOCK_WORKSPACE_SETTINGS_PATH)
            return JSON.stringify(workspaceSettingsContent);
          return '{}';
        },
      );

      const settings = loadSettings(MOCK_WORKSPACE_DIR);

      expect(settings.merged.mcp).toEqual({
        allowed: ['system-allowed'],
        excluded: ['workspace-excluded'],
      });
    });

    it('should merge chatCompression settings, with workspace taking precedence', () => {
      (mockFsExistsSync as Mock).mockReturnValue(true);
      const userSettingsContent = {
        general: {},
        model: { chatCompression: { contextPercentageThreshold: 0.5 } },
      };
      const workspaceSettingsContent = {
        general: {},
        model: { chatCompression: { contextPercentageThreshold: 0.8 } },
      };

      (fs.readFileSync as Mock).mockImplementation(
        (p: fs.PathOrFileDescriptor) => {
          if (p === USER_SETTINGS_PATH)
            return JSON.stringify(userSettingsContent);
          if (p === MOCK_WORKSPACE_SETTINGS_PATH)
            return JSON.stringify(workspaceSettingsContent);
          return '{}';
        },
      );

      const settings = loadSettings(MOCK_WORKSPACE_DIR);
      const e = settings.user.settings.model?.chatCompression;
      console.log(e);

      expect(settings.user.settings.model?.chatCompression).toEqual({
        contextPercentageThreshold: 0.5,
      });
      expect(settings.workspace.settings.model?.chatCompression).toEqual({
        contextPercentageThreshold: 0.8,
      });
      expect(settings.merged.model?.chatCompression).toEqual({
        contextPercentageThreshold: 0.8,
      });
    });

    it('should handle chatCompression when only in user settings', () => {
      (mockFsExistsSync as Mock).mockImplementation(
        (p: fs.PathLike) => p === USER_SETTINGS_PATH,
      );
      const userSettingsContent = {
        general: {},
        model: { chatCompression: { contextPercentageThreshold: 0.5 } },
      };
      (fs.readFileSync as Mock).mockImplementation(
        (p: fs.PathOrFileDescriptor) => {
          if (p === USER_SETTINGS_PATH)
            return JSON.stringify(userSettingsContent);
          return '{}';
        },
      );

      const settings = loadSettings(MOCK_WORKSPACE_DIR);
      expect(settings.merged.model?.chatCompression).toEqual({
        contextPercentageThreshold: 0.5,
      });
    });

    it('should have model as undefined if not in any settings file', () => {
      (mockFsExistsSync as Mock).mockReturnValue(false); // No settings files exist
      (fs.readFileSync as Mock).mockReturnValue('{}');
      const settings = loadSettings(MOCK_WORKSPACE_DIR);
      expect(settings.merged.model).toBeUndefined();
    });

    it('should ignore chatCompression if contextPercentageThreshold is invalid', () => {
      const warnSpy = vi.spyOn(console, 'warn').mockImplementation(() => {});
      (mockFsExistsSync as Mock).mockImplementation(
        (p: fs.PathLike) => p === USER_SETTINGS_PATH,
      );
      const userSettingsContent = {
        general: {},
        model: { chatCompression: { contextPercentageThreshold: 1.5 } },
      };
      (fs.readFileSync as Mock).mockImplementation(
        (p: fs.PathOrFileDescriptor) => {
          if (p === USER_SETTINGS_PATH)
            return JSON.stringify(userSettingsContent);
          return '{}';
        },
      );

      const settings = loadSettings(MOCK_WORKSPACE_DIR);
      expect(settings.merged.model?.chatCompression).toEqual({
        contextPercentageThreshold: 1.5,
      });
      warnSpy.mockRestore();
    });

    it('should deep merge chatCompression settings', () => {
      (mockFsExistsSync as Mock).mockReturnValue(true);
      const userSettingsContent = {
        general: {},
        model: { chatCompression: { contextPercentageThreshold: 0.5 } },
      };
      const workspaceSettingsContent = {
        general: {},
        model: { chatCompression: {} },
      };

      (fs.readFileSync as Mock).mockImplementation(
        (p: fs.PathOrFileDescriptor) => {
          if (p === USER_SETTINGS_PATH)
            return JSON.stringify(userSettingsContent);
          if (p === MOCK_WORKSPACE_SETTINGS_PATH)
            return JSON.stringify(workspaceSettingsContent);
          return '{}';
        },
      );

      const settings = loadSettings(MOCK_WORKSPACE_DIR);

      expect(settings.merged.model?.chatCompression).toEqual({
        contextPercentageThreshold: 0.5,
      });
    });

    it('should merge includeDirectories from all scopes', () => {
      (mockFsExistsSync as Mock).mockReturnValue(true);
      const systemSettingsContent = {
        context: { includeDirectories: ['/system/dir'] },
      };
      const systemDefaultsContent = {
        context: { includeDirectories: ['/system/defaults/dir'] },
      };
      const userSettingsContent = {
        context: { includeDirectories: ['/user/dir1', '/user/dir2'] },
      };
      const workspaceSettingsContent = {
        context: { includeDirectories: ['/workspace/dir'] },
      };

      (fs.readFileSync as Mock).mockImplementation(
        (p: fs.PathOrFileDescriptor) => {
          if (p === getSystemSettingsPath())
            return JSON.stringify(systemSettingsContent);
          if (p === getSystemDefaultsPath())
            return JSON.stringify(systemDefaultsContent);
          if (p === USER_SETTINGS_PATH)
            return JSON.stringify(userSettingsContent);
          if (p === MOCK_WORKSPACE_SETTINGS_PATH)
            return JSON.stringify(workspaceSettingsContent);
          return '{}';
        },
      );

      const settings = loadSettings(MOCK_WORKSPACE_DIR);

      expect(settings.merged.context?.includeDirectories).toEqual([
        '/system/defaults/dir',
        '/user/dir1',
        '/user/dir2',
        '/workspace/dir',
        '/system/dir',
      ]);
    });

    it('should handle JSON parsing errors gracefully', () => {
      (mockFsExistsSync as Mock).mockReturnValue(true); // Both files "exist"
      const invalidJsonContent = 'invalid json';
      const userReadError = new SyntaxError(
        "Expected ',' or '}' after property value in JSON at position 10",
      );
      const workspaceReadError = new SyntaxError(
        'Unexpected token i in JSON at position 0',
      );

      (fs.readFileSync as Mock).mockImplementation(
        (p: fs.PathOrFileDescriptor) => {
          if (p === USER_SETTINGS_PATH) {
            // Simulate JSON.parse throwing for user settings
            vi.spyOn(JSON, 'parse').mockImplementationOnce(() => {
              throw userReadError;
            });
            return invalidJsonContent; // Content that would cause JSON.parse to throw
          }
          if (p === MOCK_WORKSPACE_SETTINGS_PATH) {
            // Simulate JSON.parse throwing for workspace settings
            vi.spyOn(JSON, 'parse').mockImplementationOnce(() => {
              throw workspaceReadError;
            });
            return invalidJsonContent;
          }
          return '{}'; // Default for other reads
        },
      );

<<<<<<< HEAD
      const settings = loadSettings(MOCK_WORKSPACE_DIR);

      // Check that settings are empty due to parsing errors
      expect(settings.user.settings).toEqual({});
      expect(settings.workspace.settings).toEqual({});
      expect(settings.merged).toEqual({
        ui: {
          customThemes: {},
        },
        mcp: {},
        mcpServers: {},
        context: {
          includeDirectories: [],
        },
        model: {
          chatCompression: {},
        },
        advanced: {
          excludedEnvVars: [],
        },
        extensions: {
          disabled: [],
          workspacesWithMigrationNudge: [],
        },
        security: {},
        general: {},
        privacy: {},
        tools: {},
        telemetry: {},
        ide: {},
      });

      // Check that error objects are populated in settings.errors
      expect(settings.errors).toBeDefined();
      // Assuming both user and workspace files cause errors and are added in order
      expect(settings.errors.length).toEqual(2);

      const userError = settings.errors.find(
        (e) => e.path === USER_SETTINGS_PATH,
      );
      expect(userError).toBeDefined();
      expect(userError?.message).toBe(userReadError.message);

      const workspaceError = settings.errors.find(
        (e) => e.path === MOCK_WORKSPACE_SETTINGS_PATH,
      );
      expect(workspaceError).toBeDefined();
      expect(workspaceError?.message).toBe(workspaceReadError.message);
=======
      try {
        loadSettings(MOCK_WORKSPACE_DIR);
        fail('loadSettings should have thrown a FatalConfigError');
      } catch (e) {
        expect(e).toBeInstanceOf(FatalConfigError);
        const error = e as FatalConfigError;
        expect(error.message).toContain(
          `Error in ${USER_SETTINGS_PATH}: ${userReadError.message}`,
        );
        expect(error.message).toContain(
          `Error in ${MOCK_WORKSPACE_SETTINGS_PATH}: ${workspaceReadError.message}`,
        );
        expect(error.message).toContain(
          'Please fix the configuration file(s) and try again.',
        );
      }
>>>>>>> 2aa25ba8

      // Restore JSON.parse mock if it was spied on specifically for this test
      vi.restoreAllMocks(); // Or more targeted restore if needed
    });

    it('should resolve environment variables in user settings', () => {
      process.env['TEST_API_KEY'] = 'user_api_key_from_env';
      const userSettingsContent: TestSettings = {
        apiKey: '$TEST_API_KEY',
        someUrl: 'https://test.com/${TEST_API_KEY}',
      };
      (mockFsExistsSync as Mock).mockImplementation(
        (p: fs.PathLike) => p === USER_SETTINGS_PATH,
      );
      (fs.readFileSync as Mock).mockImplementation(
        (p: fs.PathOrFileDescriptor) => {
          if (p === USER_SETTINGS_PATH)
            return JSON.stringify(userSettingsContent);
          return '{}';
        },
      );

      const settings = loadSettings(MOCK_WORKSPACE_DIR);
      expect((settings.user.settings as TestSettings)['apiKey']).toBe(
        'user_api_key_from_env',
      );
      expect((settings.user.settings as TestSettings)['someUrl']).toBe(
        'https://test.com/user_api_key_from_env',
      );
      expect((settings.merged as TestSettings)['apiKey']).toBe(
        'user_api_key_from_env',
      );
      delete process.env['TEST_API_KEY'];
    });

    it('should resolve environment variables in workspace settings', () => {
      process.env['WORKSPACE_ENDPOINT'] = 'workspace_endpoint_from_env';
      const workspaceSettingsContent: TestSettings = {
        endpoint: '${WORKSPACE_ENDPOINT}/api',
        nested: { value: '$WORKSPACE_ENDPOINT' },
      };
      (mockFsExistsSync as Mock).mockImplementation(
        (p: fs.PathLike) => p === MOCK_WORKSPACE_SETTINGS_PATH,
      );
      (fs.readFileSync as Mock).mockImplementation(
        (p: fs.PathOrFileDescriptor) => {
          if (p === MOCK_WORKSPACE_SETTINGS_PATH)
            return JSON.stringify(workspaceSettingsContent);
          return '{}';
        },
      );

      const settings = loadSettings(MOCK_WORKSPACE_DIR);
      expect((settings.workspace.settings as TestSettings)['endpoint']).toBe(
        'workspace_endpoint_from_env/api',
      );
      expect(
        (settings.workspace.settings as TestSettings)['nested']['value'],
      ).toBe('workspace_endpoint_from_env');
      expect((settings.merged as TestSettings)['endpoint']).toBe(
        'workspace_endpoint_from_env/api',
      );
      delete process.env['WORKSPACE_ENDPOINT'];
    });

    it('should correctly resolve and merge env variables from different scopes', () => {
      process.env['SYSTEM_VAR'] = 'system_value';
      process.env['USER_VAR'] = 'user_value';
      process.env['WORKSPACE_VAR'] = 'workspace_value';
      process.env['SHARED_VAR'] = 'final_value';

      const systemSettingsContent: TestSettings = {
        configValue: '$SHARED_VAR',
        systemOnly: '$SYSTEM_VAR',
      };
      const userSettingsContent: TestSettings = {
        configValue: '$SHARED_VAR',
        userOnly: '$USER_VAR',
        ui: {
          theme: 'dark',
        },
      };
      const workspaceSettingsContent: TestSettings = {
        configValue: '$SHARED_VAR',
        workspaceOnly: '$WORKSPACE_VAR',
        ui: {
          theme: 'light',
        },
      };

      (mockFsExistsSync as Mock).mockReturnValue(true);
      (fs.readFileSync as Mock).mockImplementation(
        (p: fs.PathOrFileDescriptor) => {
          if (p === getSystemSettingsPath()) {
            return JSON.stringify(systemSettingsContent);
          }
          if (p === USER_SETTINGS_PATH) {
            return JSON.stringify(userSettingsContent);
          }
          if (p === MOCK_WORKSPACE_SETTINGS_PATH) {
            return JSON.stringify(workspaceSettingsContent);
          }
          return '{}';
        },
      );

      const settings = loadSettings(MOCK_WORKSPACE_DIR);

      // Check resolved values in individual scopes
      expect((settings.system.settings as TestSettings)['configValue']).toBe(
        'final_value',
      );
      expect((settings.system.settings as TestSettings)['systemOnly']).toBe(
        'system_value',
      );
      expect((settings.user.settings as TestSettings)['configValue']).toBe(
        'final_value',
      );
      expect((settings.user.settings as TestSettings)['userOnly']).toBe(
        'user_value',
      );
      expect((settings.workspace.settings as TestSettings)['configValue']).toBe(
        'final_value',
      );
      expect(
        (settings.workspace.settings as TestSettings)['workspaceOnly'],
      ).toBe('workspace_value');

      // Check merged values (system > workspace > user)
      expect((settings.merged as TestSettings)['configValue']).toBe(
        'final_value',
      );
      expect((settings.merged as TestSettings)['systemOnly']).toBe(
        'system_value',
      );
      expect((settings.merged as TestSettings)['userOnly']).toBe('user_value');
      expect((settings.merged as TestSettings)['workspaceOnly']).toBe(
        'workspace_value',
      );
      expect(settings.merged.ui?.theme).toBe('light'); // workspace overrides user

      delete process.env['SYSTEM_VAR'];
      delete process.env['USER_VAR'];
      delete process.env['WORKSPACE_VAR'];
      delete process.env['SHARED_VAR'];
    });

    it('should correctly merge dnsResolutionOrder with workspace taking precedence', () => {
      (mockFsExistsSync as Mock).mockReturnValue(true);
      const userSettingsContent = {
        advanced: { dnsResolutionOrder: 'ipv4first' },
      };
      const workspaceSettingsContent = {
        advanced: { dnsResolutionOrder: 'verbatim' },
      };

      (fs.readFileSync as Mock).mockImplementation(
        (p: fs.PathOrFileDescriptor) => {
          if (p === USER_SETTINGS_PATH)
            return JSON.stringify(userSettingsContent);
          if (p === MOCK_WORKSPACE_SETTINGS_PATH)
            return JSON.stringify(workspaceSettingsContent);
          return '{}';
        },
      );

      const settings = loadSettings(MOCK_WORKSPACE_DIR);
      expect(settings.merged.advanced?.dnsResolutionOrder).toBe('verbatim');
    });

    it('should use user dnsResolutionOrder if workspace is not defined', () => {
      (mockFsExistsSync as Mock).mockImplementation(
        (p: fs.PathLike) => p === USER_SETTINGS_PATH,
      );
      const userSettingsContent = {
        advanced: { dnsResolutionOrder: 'verbatim' },
      };
      (fs.readFileSync as Mock).mockImplementation(
        (p: fs.PathOrFileDescriptor) => {
          if (p === USER_SETTINGS_PATH)
            return JSON.stringify(userSettingsContent);
          return '{}';
        },
      );

      const settings = loadSettings(MOCK_WORKSPACE_DIR);
      expect(settings.merged.advanced?.dnsResolutionOrder).toBe('verbatim');
    });

    it('should leave unresolved environment variables as is', () => {
      const userSettingsContent: TestSettings = { apiKey: '$UNDEFINED_VAR' };
      (mockFsExistsSync as Mock).mockImplementation(
        (p: fs.PathLike) => p === USER_SETTINGS_PATH,
      );
      (fs.readFileSync as Mock).mockImplementation(
        (p: fs.PathOrFileDescriptor) => {
          if (p === USER_SETTINGS_PATH)
            return JSON.stringify(userSettingsContent);
          return '{}';
        },
      );

      const settings = loadSettings(MOCK_WORKSPACE_DIR);
      expect((settings.user.settings as TestSettings)['apiKey']).toBe(
        '$UNDEFINED_VAR',
      );
      expect((settings.merged as TestSettings)['apiKey']).toBe(
        '$UNDEFINED_VAR',
      );
    });

    it('should resolve multiple environment variables in a single string', () => {
      process.env['VAR_A'] = 'valueA';
      process.env['VAR_B'] = 'valueB';
      const userSettingsContent: TestSettings = {
        path: '/path/$VAR_A/${VAR_B}/end',
      };
      (mockFsExistsSync as Mock).mockImplementation(
        (p: fs.PathLike) => p === USER_SETTINGS_PATH,
      );
      (fs.readFileSync as Mock).mockImplementation(
        (p: fs.PathOrFileDescriptor) => {
          if (p === USER_SETTINGS_PATH)
            return JSON.stringify(userSettingsContent);
          return '{}';
        },
      );
      const settings = loadSettings(MOCK_WORKSPACE_DIR);
      expect((settings.user.settings as TestSettings)['path']).toBe(
        '/path/valueA/valueB/end',
      );
      delete process.env['VAR_A'];
      delete process.env['VAR_B'];
    });

    it('should resolve environment variables in arrays', () => {
      process.env['ITEM_1'] = 'item1_env';
      process.env['ITEM_2'] = 'item2_env';
      const userSettingsContent: TestSettings = {
        list: ['$ITEM_1', '${ITEM_2}', 'literal'],
      };
      (mockFsExistsSync as Mock).mockImplementation(
        (p: fs.PathLike) => p === USER_SETTINGS_PATH,
      );
      (fs.readFileSync as Mock).mockImplementation(
        (p: fs.PathOrFileDescriptor) => {
          if (p === USER_SETTINGS_PATH)
            return JSON.stringify(userSettingsContent);
          return '{}';
        },
      );
      const settings = loadSettings(MOCK_WORKSPACE_DIR);
      expect((settings.user.settings as TestSettings)['list']).toEqual([
        'item1_env',
        'item2_env',
        'literal',
      ]);
      delete process.env['ITEM_1'];
      delete process.env['ITEM_2'];
    });

    it('should correctly pass through null, boolean, and number types, and handle undefined properties', () => {
      process.env['MY_ENV_STRING'] = 'env_string_value';
      process.env['MY_ENV_STRING_NESTED'] = 'env_string_nested_value';

      const userSettingsContent: TestSettings = {
        nullVal: null,
        trueVal: true,
        falseVal: false,
        numberVal: 123.45,
        stringVal: '$MY_ENV_STRING',
        nestedObj: {
          nestedNull: null,
          nestedBool: true,
          nestedNum: 0,
          nestedString: 'literal',
          anotherEnv: '${MY_ENV_STRING_NESTED}',
        },
      };

      (mockFsExistsSync as Mock).mockImplementation(
        (p: fs.PathLike) => p === USER_SETTINGS_PATH,
      );
      (fs.readFileSync as Mock).mockImplementation(
        (p: fs.PathOrFileDescriptor) => {
          if (p === USER_SETTINGS_PATH)
            return JSON.stringify(userSettingsContent);
          return '{}';
        },
      );

      const settings = loadSettings(MOCK_WORKSPACE_DIR);

      expect((settings.user.settings as TestSettings)['nullVal']).toBeNull();
      expect((settings.user.settings as TestSettings)['trueVal']).toBe(true);
      expect((settings.user.settings as TestSettings)['falseVal']).toBe(false);
      expect((settings.user.settings as TestSettings)['numberVal']).toBe(
        123.45,
      );
      expect((settings.user.settings as TestSettings)['stringVal']).toBe(
        'env_string_value',
      );
      expect(
        (settings.user.settings as TestSettings)['undefinedVal'],
      ).toBeUndefined();

      expect(
        (settings.user.settings as TestSettings)['nestedObj']['nestedNull'],
      ).toBeNull();
      expect(
        (settings.user.settings as TestSettings)['nestedObj']['nestedBool'],
      ).toBe(true);
      expect(
        (settings.user.settings as TestSettings)['nestedObj']['nestedNum'],
      ).toBe(0);
      expect(
        (settings.user.settings as TestSettings)['nestedObj']['nestedString'],
      ).toBe('literal');
      expect(
        (settings.user.settings as TestSettings)['nestedObj']['anotherEnv'],
      ).toBe('env_string_nested_value');

      delete process.env['MY_ENV_STRING'];
      delete process.env['MY_ENV_STRING_NESTED'];
    });

    it('should resolve multiple concatenated environment variables in a single string value', () => {
      process.env['TEST_HOST'] = 'myhost';
      process.env['TEST_PORT'] = '9090';
      const userSettingsContent: TestSettings = {
        serverAddress: '${TEST_HOST}:${TEST_PORT}/api',
      };
      (mockFsExistsSync as Mock).mockImplementation(
        (p: fs.PathLike) => p === USER_SETTINGS_PATH,
      );
      (fs.readFileSync as Mock).mockImplementation(
        (p: fs.PathOrFileDescriptor) => {
          if (p === USER_SETTINGS_PATH)
            return JSON.stringify(userSettingsContent);
          return '{}';
        },
      );

      const settings = loadSettings(MOCK_WORKSPACE_DIR);
      expect((settings.user.settings as TestSettings)['serverAddress']).toBe(
        'myhost:9090/api',
      );

      delete process.env['TEST_HOST'];
      delete process.env['TEST_PORT'];
    });

    describe('when GEMINI_CLI_SYSTEM_SETTINGS_PATH is set', () => {
      const MOCK_ENV_SYSTEM_SETTINGS_PATH = '/mock/env/system/settings.json';

      beforeEach(() => {
        process.env['GEMINI_CLI_SYSTEM_SETTINGS_PATH'] =
          MOCK_ENV_SYSTEM_SETTINGS_PATH;
      });

      afterEach(() => {
        delete process.env['GEMINI_CLI_SYSTEM_SETTINGS_PATH'];
      });

      it('should load system settings from the path specified in the environment variable', () => {
        (mockFsExistsSync as Mock).mockImplementation(
          (p: fs.PathLike) => p === MOCK_ENV_SYSTEM_SETTINGS_PATH,
        );
        const systemSettingsContent = {
          ui: { theme: 'env-var-theme' },
          tools: { sandbox: true },
        };
        (fs.readFileSync as Mock).mockImplementation(
          (p: fs.PathOrFileDescriptor) => {
            if (p === MOCK_ENV_SYSTEM_SETTINGS_PATH)
              return JSON.stringify(systemSettingsContent);
            return '{}';
          },
        );

        const settings = loadSettings(MOCK_WORKSPACE_DIR);

        expect(fs.readFileSync).toHaveBeenCalledWith(
          MOCK_ENV_SYSTEM_SETTINGS_PATH,
          'utf-8',
        );
        expect(settings.system.path).toBe(MOCK_ENV_SYSTEM_SETTINGS_PATH);
        expect(settings.system.settings).toEqual(systemSettingsContent);
        expect(settings.merged).toEqual({
          ...systemSettingsContent,
<<<<<<< HEAD
          ui: {
            ...systemSettingsContent.ui,
            customThemes: {},
          },
          mcp: {},
          mcpServers: {},
          context: {
            includeDirectories: [],
          },
          model: {
            chatCompression: {},
          },
          advanced: {
            excludedEnvVars: [],
          },
          extensions: {
            disabled: [],
            workspacesWithMigrationNudge: [],
          },
          security: {},
          general: {},
          privacy: {},
          telemetry: {},
          ide: {},
=======
>>>>>>> 2aa25ba8
        });
      });
    });
  });

  describe('excludedProjectEnvVars integration', () => {
    const originalEnv = { ...process.env };

    beforeEach(() => {
      process.env = { ...originalEnv };
    });

    afterEach(() => {
      process.env = originalEnv;
    });

    it('should exclude DEBUG and DEBUG_MODE from project .env files by default', () => {
      // Create a workspace settings file with excludedProjectEnvVars
      const workspaceSettingsContent = {
        general: {},
        advanced: { excludedEnvVars: ['DEBUG', 'DEBUG_MODE'] },
      };

      (mockFsExistsSync as Mock).mockImplementation(
        (p: fs.PathLike) => p === MOCK_WORKSPACE_SETTINGS_PATH,
      );

      (fs.readFileSync as Mock).mockImplementation(
        (p: fs.PathOrFileDescriptor) => {
          if (p === MOCK_WORKSPACE_SETTINGS_PATH)
            return JSON.stringify(workspaceSettingsContent);
          return '{}';
        },
      );

      // Mock findEnvFile to return a project .env file
      const originalFindEnvFile = (
        loadSettings as unknown as { findEnvFile: () => string }
      ).findEnvFile;
      (loadSettings as unknown as { findEnvFile: () => string }).findEnvFile =
        () => '/mock/project/.env';

      // Mock fs.readFileSync for .env file content
      const originalReadFileSync = fs.readFileSync;
      (fs.readFileSync as Mock).mockImplementation(
        (p: fs.PathOrFileDescriptor) => {
          if (p === '/mock/project/.env') {
            return 'DEBUG=true\nDEBUG_MODE=1\nGEMINI_API_KEY=test-key';
          }
          if (p === MOCK_WORKSPACE_SETTINGS_PATH) {
            return JSON.stringify(workspaceSettingsContent);
          }
          return '{}';
        },
      );

      try {
        // This will call loadEnvironment internally with the merged settings
        const settings = loadSettings(MOCK_WORKSPACE_DIR);

        // Verify the settings were loaded correctly
        expect(settings.merged.advanced?.excludedEnvVars).toEqual([
          'DEBUG',
          'DEBUG_MODE',
        ]);

        // Note: We can't directly test process.env changes here because the mocking
        // prevents the actual file system operations, but we can verify the settings
        // are correctly merged and passed to loadEnvironment
      } finally {
        (loadSettings as unknown as { findEnvFile: () => string }).findEnvFile =
          originalFindEnvFile;
        (fs.readFileSync as Mock).mockImplementation(originalReadFileSync);
      }
    });

    it('should respect custom excludedProjectEnvVars from user settings', () => {
      const userSettingsContent = {
        general: {},
        advanced: { excludedEnvVars: ['NODE_ENV', 'DEBUG'] },
      };

      (mockFsExistsSync as Mock).mockImplementation(
        (p: fs.PathLike) => p === USER_SETTINGS_PATH,
      );

      (fs.readFileSync as Mock).mockImplementation(
        (p: fs.PathOrFileDescriptor) => {
          if (p === USER_SETTINGS_PATH)
            return JSON.stringify(userSettingsContent);
          return '{}';
        },
      );

      const settings = loadSettings(MOCK_WORKSPACE_DIR);
      expect(settings.user.settings.advanced?.excludedEnvVars).toEqual([
        'NODE_ENV',
        'DEBUG',
      ]);
      expect(settings.merged.advanced?.excludedEnvVars).toEqual([
        'NODE_ENV',
        'DEBUG',
      ]);
    });

    it('should merge excludedProjectEnvVars with workspace taking precedence', () => {
      const userSettingsContent = {
        general: {},
        advanced: { excludedEnvVars: ['DEBUG', 'NODE_ENV', 'USER_VAR'] },
      };
      const workspaceSettingsContent = {
        general: {},
        advanced: { excludedEnvVars: ['WORKSPACE_DEBUG', 'WORKSPACE_VAR'] },
      };

      (mockFsExistsSync as Mock).mockReturnValue(true);

      (fs.readFileSync as Mock).mockImplementation(
        (p: fs.PathOrFileDescriptor) => {
          if (p === USER_SETTINGS_PATH)
            return JSON.stringify(userSettingsContent);
          if (p === MOCK_WORKSPACE_SETTINGS_PATH)
            return JSON.stringify(workspaceSettingsContent);
          return '{}';
        },
      );

      const settings = loadSettings(MOCK_WORKSPACE_DIR);

      expect(settings.user.settings.advanced?.excludedEnvVars).toEqual([
        'DEBUG',
        'NODE_ENV',
        'USER_VAR',
      ]);
      expect(settings.workspace.settings.advanced?.excludedEnvVars).toEqual([
        'WORKSPACE_DEBUG',
        'WORKSPACE_VAR',
      ]);
      expect(settings.merged.advanced?.excludedEnvVars).toEqual([
        'DEBUG',
        'NODE_ENV',
        'USER_VAR',
        'WORKSPACE_DEBUG',
        'WORKSPACE_VAR',
      ]);
    });
  });

  describe('with workspace trust', () => {
    it('should merge workspace settings when workspace is trusted', () => {
      (mockFsExistsSync as Mock).mockReturnValue(true);
      const userSettingsContent = {
        ui: { theme: 'dark' },
        tools: { sandbox: false },
      };
      const workspaceSettingsContent = {
        tools: { sandbox: true },
        context: { fileName: 'WORKSPACE.md' },
      };

      (fs.readFileSync as Mock).mockImplementation(
        (p: fs.PathOrFileDescriptor) => {
          if (p === USER_SETTINGS_PATH)
            return JSON.stringify(userSettingsContent);
          if (p === MOCK_WORKSPACE_SETTINGS_PATH)
            return JSON.stringify(workspaceSettingsContent);
          return '{}';
        },
      );

      const settings = loadSettings(MOCK_WORKSPACE_DIR);
      expect(settings.merged.tools?.sandbox).toBe(true);
      expect(settings.merged.context?.fileName).toBe('WORKSPACE.md');
      expect(settings.merged.ui?.theme).toBe('dark');
    });

    it('should NOT merge workspace settings when workspace is not trusted', () => {
      vi.mocked(isWorkspaceTrusted).mockReturnValue(false);
      (mockFsExistsSync as Mock).mockReturnValue(true);
      const userSettingsContent = {
        ui: { theme: 'dark' },
        tools: { sandbox: false },
        context: { fileName: 'USER.md' },
      };
      const workspaceSettingsContent = {
        tools: { sandbox: true },
        context: { fileName: 'WORKSPACE.md' },
      };

      (fs.readFileSync as Mock).mockImplementation(
        (p: fs.PathOrFileDescriptor) => {
          if (p === USER_SETTINGS_PATH)
            return JSON.stringify(userSettingsContent);
          if (p === MOCK_WORKSPACE_SETTINGS_PATH)
            return JSON.stringify(workspaceSettingsContent);
          return '{}';
        },
      );

      const settings = loadSettings(MOCK_WORKSPACE_DIR);

      expect(settings.merged.tools?.sandbox).toBe(false); // User setting
      expect(settings.merged.context?.fileName).toBe('USER.md'); // User setting
      expect(settings.merged.ui?.theme).toBe('dark'); // User setting
    });
  });

  describe('migrateSettingsToV1', () => {
    it('should handle an empty object', () => {
      const v2Settings = {};
      const v1Settings = migrateSettingsToV1(v2Settings);
      expect(v1Settings).toEqual({});
    });

    it('should migrate a simple v2 settings object to v1', () => {
      const v2Settings = {
        general: {
          preferredEditor: 'vscode',
          vimMode: true,
        },
        ui: {
          theme: 'dark',
        },
      };
      const v1Settings = migrateSettingsToV1(v2Settings);
      expect(v1Settings).toEqual({
        preferredEditor: 'vscode',
        vimMode: true,
        theme: 'dark',
      });
    });

    it('should handle nested properties correctly', () => {
      const v2Settings = {
        security: {
          folderTrust: {
            enabled: true,
          },
          auth: {
            selectedType: 'oauth',
          },
        },
        advanced: {
          autoConfigureMemory: true,
        },
      };
      const v1Settings = migrateSettingsToV1(v2Settings);
      expect(v1Settings).toEqual({
        folderTrust: true,
        selectedAuthType: 'oauth',
        autoConfigureMaxOldSpaceSize: true,
      });
    });

    it('should preserve mcpServers at the top level', () => {
      const v2Settings = {
        general: {
          preferredEditor: 'vscode',
        },
        mcpServers: {
          'my-server': {
            command: 'npm start',
          },
        },
      };
      const v1Settings = migrateSettingsToV1(v2Settings);
      expect(v1Settings).toEqual({
        preferredEditor: 'vscode',
        mcpServers: {
          'my-server': {
            command: 'npm start',
          },
        },
      });
    });

    it('should carry over unrecognized top-level properties', () => {
      const v2Settings = {
        general: {
          vimMode: false,
        },
        unrecognized: 'value',
        another: {
          nested: true,
        },
      };
      const v1Settings = migrateSettingsToV1(v2Settings);
      expect(v1Settings).toEqual({
        vimMode: false,
        unrecognized: 'value',
        another: {
          nested: true,
        },
      });
    });

    it('should handle a complex object with mixed properties', () => {
      const v2Settings = {
        general: {
          disableAutoUpdate: true,
        },
        ui: {
          hideBanner: true,
          customThemes: {
            myTheme: {},
          },
        },
        model: {
          name: 'gemini-pro',
          chatCompression: {
            contextPercentageThreshold: 0.5,
          },
        },
        mcpServers: {
          'server-1': {
            command: 'node server.js',
          },
        },
        unrecognized: {
          should: 'be-preserved',
        },
      };
      const v1Settings = migrateSettingsToV1(v2Settings);
      expect(v1Settings).toEqual({
        disableAutoUpdate: true,
        hideBanner: true,
        customThemes: {
          myTheme: {},
        },
        model: 'gemini-pro',
        chatCompression: {
          contextPercentageThreshold: 0.5,
        },
        mcpServers: {
          'server-1': {
            command: 'node server.js',
          },
        },
        unrecognized: {
          should: 'be-preserved',
        },
      });
    });

    it('should not migrate a v1 settings object', () => {
      const v1Settings = {
        preferredEditor: 'vscode',
        vimMode: true,
        theme: 'dark',
      };
      const migratedSettings = migrateSettingsToV1(v1Settings);
      expect(migratedSettings).toEqual({
        preferredEditor: 'vscode',
        vimMode: true,
        theme: 'dark',
      });
    });

    it('should migrate a full v2 settings object to v1', () => {
      const v2Settings: TestSettings = {
        general: {
          preferredEditor: 'code',
          vimMode: true,
        },
        ui: {
          theme: 'dark',
        },
        privacy: {
          usageStatisticsEnabled: false,
        },
        model: {
          name: 'gemini-pro',
          chatCompression: {
            contextPercentageThreshold: 0.8,
          },
        },
        context: {
          fileName: 'CONTEXT.md',
          includeDirectories: ['/src'],
        },
        tools: {
          sandbox: true,
          exclude: ['toolA'],
        },
        mcp: {
          allowed: ['server1'],
        },
        security: {
          folderTrust: {
            enabled: true,
          },
        },
        advanced: {
          dnsResolutionOrder: 'ipv4first',
          excludedEnvVars: ['SECRET'],
        },
        mcpServers: {
          'my-server': {
            command: 'npm start',
          },
        },
        unrecognizedTopLevel: {
          value: 'should be preserved',
        },
      };

      const v1Settings = migrateSettingsToV1(v2Settings);

      expect(v1Settings).toEqual({
        preferredEditor: 'code',
        vimMode: true,
        theme: 'dark',
        usageStatisticsEnabled: false,
        model: 'gemini-pro',
        chatCompression: {
          contextPercentageThreshold: 0.8,
        },
        contextFileName: 'CONTEXT.md',
        includeDirectories: ['/src'],
        sandbox: true,
        excludeTools: ['toolA'],
        allowMCPServers: ['server1'],
        folderTrust: true,
        dnsResolutionOrder: 'ipv4first',
        excludedProjectEnvVars: ['SECRET'],
        mcpServers: {
          'my-server': {
            command: 'npm start',
          },
        },
        unrecognizedTopLevel: {
          value: 'should be preserved',
        },
      });
    });

    it('should handle partial v2 settings', () => {
      const v2Settings: TestSettings = {
        general: {
          vimMode: false,
        },
        ui: {},
        model: {
          name: 'gemini-1.5-pro',
        },
        unrecognized: 'value',
      };

      const v1Settings = migrateSettingsToV1(v2Settings);

      expect(v1Settings).toEqual({
        vimMode: false,
        model: 'gemini-1.5-pro',
        unrecognized: 'value',
      });
    });

    it('should handle settings with different data types', () => {
      const v2Settings: TestSettings = {
        general: {
          vimMode: false,
        },
        model: {
          maxSessionTurns: 0,
        },
        context: {
          includeDirectories: [],
        },
        security: {
          folderTrust: {
            enabled: null,
          },
        },
      };

      const v1Settings = migrateSettingsToV1(v2Settings);

      expect(v1Settings).toEqual({
        vimMode: false,
        maxSessionTurns: 0,
        includeDirectories: [],
        folderTrust: null,
      });
    });

    it('should preserve unrecognized top-level keys', () => {
      const v2Settings: TestSettings = {
        general: {
          vimMode: true,
        },
        customTopLevel: {
          a: 1,
          b: [2],
        },
        anotherOne: 'hello',
      };

      const v1Settings = migrateSettingsToV1(v2Settings);

      expect(v1Settings).toEqual({
        vimMode: true,
        customTopLevel: {
          a: 1,
          b: [2],
        },
        anotherOne: 'hello',
      });
    });

    it('should handle an empty v2 settings object', () => {
      const v2Settings = {};
      const v1Settings = migrateSettingsToV1(v2Settings);
      expect(v1Settings).toEqual({});
    });

    it('should correctly handle mcpServers at the top level', () => {
      const v2Settings: TestSettings = {
        mcpServers: {
          serverA: { command: 'a' },
        },
        mcp: {
          allowed: ['serverA'],
        },
      };

      const v1Settings = migrateSettingsToV1(v2Settings);

      expect(v1Settings).toEqual({
        mcpServers: {
          serverA: { command: 'a' },
        },
        allowMCPServers: ['serverA'],
      });
    });
  });

  describe('loadEnvironment', () => {
    function setup({
      isFolderTrustEnabled = true,
      isWorkspaceTrustedValue = true,
    }) {
      delete process.env['TESTTEST']; // reset
      const geminiEnvPath = path.resolve(path.join(GEMINI_DIR, '.env'));

      vi.mocked(isWorkspaceTrusted).mockReturnValue(isWorkspaceTrustedValue);
      (mockFsExistsSync as Mock).mockImplementation((p: fs.PathLike) =>
        [USER_SETTINGS_PATH, geminiEnvPath].includes(p.toString()),
      );
      const userSettingsContent: Settings = {
        ui: {
          theme: 'dark',
        },
        security: {
          folderTrust: {
            enabled: isFolderTrustEnabled,
          },
        },
        context: {
          fileName: 'USER_CONTEXT.md',
        },
      };
      (fs.readFileSync as Mock).mockImplementation(
        (p: fs.PathOrFileDescriptor) => {
          if (p === USER_SETTINGS_PATH)
            return JSON.stringify(userSettingsContent);
          if (p === geminiEnvPath) return 'TESTTEST=1234';
          return '{}';
        },
      );
    }

    it('sets environment variables from .env files', () => {
      setup({ isFolderTrustEnabled: false, isWorkspaceTrustedValue: true });
      loadEnvironment(loadSettings(MOCK_WORKSPACE_DIR).merged);

      expect(process.env['TESTTEST']).toEqual('1234');
    });

    it('does not load env files from untrusted spaces', () => {
      setup({ isFolderTrustEnabled: true, isWorkspaceTrustedValue: false });
      loadEnvironment(loadSettings(MOCK_WORKSPACE_DIR).merged);

      expect(process.env['TESTTEST']).not.toEqual('1234');
    });
  });

  describe('needsMigration', () => {
    it('should return false for an empty object', () => {
      expect(needsMigration({})).toBe(false);
    });

    it('should return false for settings that are already in V2 format', () => {
      const v2Settings = {
        ui: {
          theme: 'dark',
        },
        tools: {
          sandbox: true,
        },
      };
      expect(needsMigration(v2Settings)).toBe(false);
    });

    it('should return true for settings with a V1 key that needs to be moved', () => {
      const v1Settings = {
        theme: 'dark', // v1 key
      };
      expect(needsMigration(v1Settings)).toBe(true);
    });

    it('should return true for settings with a mix of V1 and V2 keys', () => {
      const mixedSettings = {
        theme: 'dark', // v1 key
        tools: {
          sandbox: true, // v2 key
        },
      };
      expect(needsMigration(mixedSettings)).toBe(true);
    });

    it('should return false for settings with only V1 keys that are the same in V2', () => {
      const v1Settings = {
        mcpServers: {},
        telemetry: {},
        extensions: [],
      };
      expect(needsMigration(v1Settings)).toBe(false);
    });

    it('should return true for settings with a mix of V1 keys that are the same in V2 and V1 keys that need moving', () => {
      const v1Settings = {
        mcpServers: {}, // same in v2
        theme: 'dark', // needs moving
      };
      expect(needsMigration(v1Settings)).toBe(true);
    });

    it('should return false for settings with unrecognized keys', () => {
      const settings = {
        someUnrecognizedKey: 'value',
      };
      expect(needsMigration(settings)).toBe(false);
    });

    it('should return false for settings with v2 keys and unrecognized keys', () => {
      const settings = {
        ui: { theme: 'dark' },
        someUnrecognizedKey: 'value',
      };
      expect(needsMigration(settings)).toBe(false);
    });
  });
});<|MERGE_RESOLUTION|>--- conflicted
+++ resolved
@@ -126,7 +126,6 @@
       expect(settings.system.settings).toEqual({});
       expect(settings.user.settings).toEqual({});
       expect(settings.workspace.settings).toEqual({});
-<<<<<<< HEAD
       expect(settings.merged).toEqual({
         ui: {
           customThemes: {},
@@ -154,9 +153,6 @@
         ide: {},
       });
       expect(settings.errors.length).toBe(0);
-=======
-      expect(settings.merged).toEqual({});
->>>>>>> 2aa25ba8
     });
 
     it('should load system settings if only system file exists', () => {
@@ -190,7 +186,6 @@
       expect(settings.workspace.settings).toEqual({});
       expect(settings.merged).toEqual({
         ...systemSettingsContent,
-<<<<<<< HEAD
         ui: {
           ...systemSettingsContent.ui,
           customThemes: {},
@@ -218,8 +213,6 @@
           sandbox: false,
         },
         ide: {},
-=======
->>>>>>> 2aa25ba8
       });
     });
 
@@ -255,7 +248,6 @@
       expect(settings.workspace.settings).toEqual({});
       expect(settings.merged).toEqual({
         ...userSettingsContent,
-<<<<<<< HEAD
         ui: {
           ...userSettingsContent.ui,
           customThemes: {},
@@ -282,8 +274,6 @@
         telemetry: {},
         tools: {},
         ide: {},
-=======
->>>>>>> 2aa25ba8
       });
     });
 
@@ -316,7 +306,6 @@
       expect(settings.user.settings).toEqual({});
       expect(settings.workspace.settings).toEqual(workspaceSettingsContent);
       expect(settings.merged).toEqual({
-<<<<<<< HEAD
         tools: {
           sandbox: true,
         },
@@ -414,9 +403,6 @@
         privacy: {},
         telemetry: {},
         ide: {},
-=======
-        ...workspaceSettingsContent,
->>>>>>> 2aa25ba8
       });
     });
 
@@ -487,6 +473,7 @@
         tools: {
           sandbox: false,
           core: ['tool1'],
+          core: ['tool1'],
         },
         telemetry: { enabled: false },
         context: {
@@ -495,7 +482,6 @@
         mcp: {
           allowed: ['server1', 'server2'],
         },
-<<<<<<< HEAD
         advanced: {
           excludedEnvVars: [],
         },
@@ -511,8 +497,6 @@
         general: {},
         privacy: {},
         ide: {},
-=======
->>>>>>> 2aa25ba8
       });
     });
 
@@ -580,7 +564,6 @@
           allowed: ['legacy-server-1'],
         },
         someUnrecognizedSetting: 'should-be-preserved',
-<<<<<<< HEAD
         advanced: {
           excludedEnvVars: [],
         },
@@ -593,8 +576,6 @@
         telemetry: {},
         tools: {},
         ide: {},
-=======
->>>>>>> 2aa25ba8
       });
     });
 
@@ -733,7 +714,6 @@
             '/system/dir',
           ],
         },
-<<<<<<< HEAD
         extensions: {
           disabled: [],
           workspacesWithMigrationNudge: [],
@@ -745,9 +725,6 @@
         },
         security: {},
         telemetry: {},
-=======
-        telemetry: false,
->>>>>>> 2aa25ba8
         tools: {
           sandbox: false,
         },
@@ -1037,15 +1014,9 @@
       (mockFsExistsSync as Mock).mockReturnValue(false); // No settings files exist
       (fs.readFileSync as Mock).mockReturnValue('{}');
       const settings = loadSettings(MOCK_WORKSPACE_DIR);
-<<<<<<< HEAD
       expect(settings.merged.telemetry).toEqual({});
       expect(settings.merged.ui?.customThemes).toEqual({});
       expect(settings.merged.mcpServers).toEqual({});
-=======
-      expect(settings.merged.telemetry).toBeUndefined();
-      expect(settings.merged.ui).toBeUndefined();
-      expect(settings.merged.mcpServers).toBeUndefined();
->>>>>>> 2aa25ba8
     });
 
     it('should merge MCP servers correctly, with workspace taking precedence', () => {
@@ -1471,7 +1442,6 @@
         },
       );
 
-<<<<<<< HEAD
       const settings = loadSettings(MOCK_WORKSPACE_DIR);
 
       // Check that settings are empty due to parsing errors
@@ -1520,24 +1490,6 @@
       );
       expect(workspaceError).toBeDefined();
       expect(workspaceError?.message).toBe(workspaceReadError.message);
-=======
-      try {
-        loadSettings(MOCK_WORKSPACE_DIR);
-        fail('loadSettings should have thrown a FatalConfigError');
-      } catch (e) {
-        expect(e).toBeInstanceOf(FatalConfigError);
-        const error = e as FatalConfigError;
-        expect(error.message).toContain(
-          `Error in ${USER_SETTINGS_PATH}: ${userReadError.message}`,
-        );
-        expect(error.message).toContain(
-          `Error in ${MOCK_WORKSPACE_SETTINGS_PATH}: ${workspaceReadError.message}`,
-        );
-        expect(error.message).toContain(
-          'Please fix the configuration file(s) and try again.',
-        );
-      }
->>>>>>> 2aa25ba8
 
       // Restore JSON.parse mock if it was spied on specifically for this test
       vi.restoreAllMocks(); // Or more targeted restore if needed
@@ -1928,7 +1880,6 @@
         expect(settings.system.settings).toEqual(systemSettingsContent);
         expect(settings.merged).toEqual({
           ...systemSettingsContent,
-<<<<<<< HEAD
           ui: {
             ...systemSettingsContent.ui,
             customThemes: {},
@@ -1953,8 +1904,6 @@
           privacy: {},
           telemetry: {},
           ide: {},
-=======
->>>>>>> 2aa25ba8
         });
       });
     });
