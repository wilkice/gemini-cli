// Vitest Snapshot v1, https://vitest.dev/guide/snapshot.html

exports[`<SessionSummaryDisplay /> > renders the summary display with a title 1`] = `
"╭──────────────────────────────────────────────────────────────────────────────────────────────────╮
│                                                                                                  │
│  Agent powering down. Goodbye!                                                                   │
│                                                                                                  │
<<<<<<< HEAD
=======
│  Interaction Summary                                                                             │
│  Session ID:                                                                                     │
│  Tool Calls:                 0 ( ✔ 0 ✖ 0 )                                                       │
│  Success Rate:               0.0%                                                                │
│  Code Changes:               +42 -15                                                             │
│                                                                                                  │
>>>>>>> ec0d9f4f
│  Performance                                                                                     │
│  Wall Time:                  1h 23m 45s                                                          │
│  Agent Active:               50.2s                                                               │
│    » API Time:               50.2s (100.0%)                                                      │
│    » Tool Time:              0s (0.0%)                                                           │
│                                                                                                  │
│                                                                                                  │
│  Model Usage                  Reqs   Input Tokens  Output Tokens                                 │
│  ───────────────────────────────────────────────────────────────                                 │
│  gemini-2.5-pro                 10          1,000          2,000                                 │
│                                                                                                  │
│  Savings Highlight: 500 (50.0%) of input tokens were served from the cache, reducing costs.      │
│                                                                                                  │
│  » Tip: For a full token breakdown, run \`/stats model\`.                                          │
│                                                                                                  │
╰──────────────────────────────────────────────────────────────────────────────────────────────────╯"
`;<|MERGE_RESOLUTION|>--- conflicted
+++ resolved
@@ -5,15 +5,12 @@
 │                                                                                                  │
 │  Agent powering down. Goodbye!                                                                   │
 │                                                                                                  │
-<<<<<<< HEAD
-=======
 │  Interaction Summary                                                                             │
 │  Session ID:                                                                                     │
 │  Tool Calls:                 0 ( ✔ 0 ✖ 0 )                                                       │
 │  Success Rate:               0.0%                                                                │
 │  Code Changes:               +42 -15                                                             │
 │                                                                                                  │
->>>>>>> ec0d9f4f
 │  Performance                                                                                     │
 │  Wall Time:                  1h 23m 45s                                                          │
 │  Agent Active:               50.2s                                                               │
