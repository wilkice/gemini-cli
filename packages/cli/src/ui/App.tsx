--- conflicted
+++ resolved
@@ -93,11 +93,7 @@
 import { keyMatchers, Command } from './keyMatchers.js';
 import * as fs from 'node:fs';
 import { UpdateNotification } from './components/UpdateNotification.js';
-<<<<<<< HEAD
-import { UpdateObject } from './utils/updateCheck.js';
-=======
 import type { UpdateObject } from './utils/updateCheck.js';
->>>>>>> 1baa74eb
 import ansiEscapes from 'ansi-escapes';
 import { OverflowProvider } from './contexts/OverflowContext.js';
 import { ShowMoreLines } from './components/ShowMoreLines.js';
@@ -678,13 +674,6 @@
   );
 
   const { handleInput: vimHandleInput } = useVim(buffer, handleFinalSubmit);
-<<<<<<< HEAD
-  const pendingHistoryItems = useMemo(
-    () => [...pendingSlashCommandHistoryItems, ...pendingGeminiHistoryItems],
-    [pendingSlashCommandHistoryItems, pendingGeminiHistoryItems],
-  );
-=======
->>>>>>> 1baa74eb
 
   const { elapsedTime, currentLoadingPhrase } =
     useLoadingIndicator(streamingState);
@@ -787,12 +776,9 @@
       handleSlashCommand,
       isAuthenticating,
       cancelOngoingRequest,
-<<<<<<< HEAD
       activeShellPtyId,
       shellInputFocused,
-=======
       settings.merged.debugKeystrokeLogging,
->>>>>>> 1baa74eb
     ],
   );
 
