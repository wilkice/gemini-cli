/**
 * @license
 * Copyright 2025 Google LLC
 * SPDX-License-Identifier: Apache-2.0
 */

import { useCallback, useEffect, useMemo, useState, useRef } from 'react';
import {
  Box,
  type DOMElement,
  measureElement,
  Static,
  Text,
  useStdin,
  useStdout,
} from 'ink';
import {
  StreamingState,
  type HistoryItem,
  MessageType,
  ToolCallStatus,
  type HistoryItemWithoutId,
} from './types.js';
import { useTerminalSize } from './hooks/useTerminalSize.js';
import { useGeminiStream } from './hooks/useGeminiStream.js';
import { useLoadingIndicator } from './hooks/useLoadingIndicator.js';
import { useThemeCommand } from './hooks/useThemeCommand.js';
import { useAuthCommand } from './hooks/useAuthCommand.js';
import { useFolderTrust } from './hooks/useFolderTrust.js';
import { useEditorSettings } from './hooks/useEditorSettings.js';
import { useSlashCommandProcessor } from './hooks/slashCommandProcessor.js';
import { useAutoAcceptIndicator } from './hooks/useAutoAcceptIndicator.js';
import { useMessageQueue } from './hooks/useMessageQueue.js';
import { useConsoleMessages } from './hooks/useConsoleMessages.js';
import { Header } from './components/Header.js';
import { LoadingIndicator } from './components/LoadingIndicator.js';
import { AutoAcceptIndicator } from './components/AutoAcceptIndicator.js';
import { ShellModeIndicator } from './components/ShellModeIndicator.js';
import { InputPrompt } from './components/InputPrompt.js';
import { Footer } from './components/Footer.js';
import { ThemeDialog } from './components/ThemeDialog.js';
import { AuthDialog } from './components/AuthDialog.js';
import { AuthInProgress } from './components/AuthInProgress.js';
import { EditorSettingsDialog } from './components/EditorSettingsDialog.js';
import { FolderTrustDialog } from './components/FolderTrustDialog.js';
import { ShellConfirmationDialog } from './components/ShellConfirmationDialog.js';
import { RadioButtonSelect } from './components/shared/RadioButtonSelect.js';
import { Colors } from './colors.js';
import { loadHierarchicalGeminiMemory } from '../config/config.js';
import type { LoadedSettings } from '../config/settings.js';
import { SettingScope } from '../config/settings.js';
import { Tips } from './components/Tips.js';
import { ConsolePatcher } from './utils/ConsolePatcher.js';
import { registerCleanup } from '../utils/cleanup.js';
import { DetailedMessagesDisplay } from './components/DetailedMessagesDisplay.js';
import { HistoryItemDisplay } from './components/HistoryItemDisplay.js';
import { ContextSummaryDisplay } from './components/ContextSummaryDisplay.js';
import { useHistory } from './hooks/useHistoryManager.js';
import process from 'node:process';
import type { EditorType, Config, IdeContext } from '@google/gemini-cli-core';
import {
  ApprovalMode,
  getAllGeminiMdFilenames,
  isEditorAvailable,
  getErrorMessage,
  AuthType,
  logFlashFallback,
  FlashFallbackEvent,
  ideContext,
  isProQuotaExceededError,
  isGenericQuotaExceededError,
  UserTierId,
  DEFAULT_GEMINI_FLASH_MODEL,
} from '@google/gemini-cli-core';
import type { IdeIntegrationNudgeResult } from './IdeIntegrationNudge.js';
import { IdeIntegrationNudge } from './IdeIntegrationNudge.js';
import { validateAuthMethod } from '../config/auth.js';
import { useLogger } from './hooks/useLogger.js';
import { StreamingContext } from './contexts/StreamingContext.js';
import {
  SessionStatsProvider,
  useSessionStats,
} from './contexts/SessionContext.js';
import { useGitBranchName } from './hooks/useGitBranchName.js';
import { useFocus } from './hooks/useFocus.js';
import { useBracketedPaste } from './hooks/useBracketedPaste.js';
import { useTextBuffer } from './components/shared/text-buffer.js';
import { useVimMode, VimModeProvider } from './contexts/VimModeContext.js';
import { useVim } from './hooks/vim.js';
import type { Key } from './hooks/useKeypress.js';
import { useKeypress } from './hooks/useKeypress.js';
import { KeypressProvider } from './contexts/KeypressContext.js';
import { useKittyKeyboardProtocol } from './hooks/useKittyKeyboardProtocol.js';
import { keyMatchers, Command } from './keyMatchers.js';
import * as fs from 'node:fs';
import { UpdateNotification } from './components/UpdateNotification.js';
import type { UpdateObject } from './utils/updateCheck.js';
import ansiEscapes from 'ansi-escapes';
import { OverflowProvider } from './contexts/OverflowContext.js';
import { ShowMoreLines } from './components/ShowMoreLines.js';
import { PrivacyNotice } from './privacy/PrivacyNotice.js';
import { useSettingsCommand } from './hooks/useSettingsCommand.js';
import { SettingsDialog } from './components/SettingsDialog.js';
import { ProQuotaDialog } from './components/ProQuotaDialog.js';
import { setUpdateHandler } from '../utils/handleAutoUpdate.js';
import { appEvents, AppEvent } from '../utils/events.js';
import { isNarrowWidth } from './utils/isNarrowWidth.js';
import { useWorkspaceMigration } from './hooks/useWorkspaceMigration.js';
import { WorkspaceMigrationDialog } from './components/WorkspaceMigrationDialog.js';
import { isWorkspaceTrusted } from '../config/trustedFolders.js';

const CTRL_EXIT_PROMPT_DURATION_MS = 1000;
// Maximum number of queued messages to display in UI to prevent performance issues
const MAX_DISPLAYED_QUEUED_MESSAGES = 3;

interface AppProps {
  config: Config;
  settings: LoadedSettings;
  startupWarnings?: string[];
  version: string;
}

function isToolExecuting(pendingHistoryItems: HistoryItemWithoutId[]) {
  return pendingHistoryItems.some((item) => {
    if (item && item.type === 'tool_group') {
      return item.tools.some(
        (tool) => ToolCallStatus.Executing === tool.status,
      );
    }
    return false;
  });
}

export const AppWrapper = (props: AppProps) => {
  const kittyProtocolStatus = useKittyKeyboardProtocol();
  return (
    <KeypressProvider
      kittyProtocolEnabled={kittyProtocolStatus.enabled}
      config={props.config}
      debugKeystrokeLogging={
        props.settings.merged.general?.debugKeystrokeLogging
      }
    >
      <SessionStatsProvider>
        <VimModeProvider settings={props.settings}>
          <App {...props} />
        </VimModeProvider>
      </SessionStatsProvider>
    </KeypressProvider>
  );
};

const App = ({ config, settings, startupWarnings = [], version }: AppProps) => {
  const isFocused = useFocus();
  useBracketedPaste();
  const [updateInfo, setUpdateInfo] = useState<UpdateObject | null>(null);
  const { stdout } = useStdout();
  const nightly = version.includes('nightly');
  const { history, addItem, clearItems, loadHistory } = useHistory();

  const [idePromptAnswered, setIdePromptAnswered] = useState(false);
  const currentIDE = config.getIdeClient().getCurrentIde();
  useEffect(() => {
    registerCleanup(() => config.getIdeClient().disconnect());
  }, [config]);
  const shouldShowIdePrompt =
    currentIDE &&
    !config.getIdeMode() &&
    !settings.merged.ide?.hasSeenNudge &&
    !idePromptAnswered;

  useEffect(() => {
    const cleanup = setUpdateHandler(addItem, setUpdateInfo);
    return cleanup;
  }, [addItem]);

  const {
    consoleMessages,
    handleNewMessage,
    clearConsoleMessages: clearConsoleMessagesState,
  } = useConsoleMessages();

  useEffect(() => {
    const consolePatcher = new ConsolePatcher({
      onNewMessage: handleNewMessage,
      debugMode: config.getDebugMode(),
    });
    consolePatcher.patch();
    registerCleanup(consolePatcher.cleanup);
  }, [handleNewMessage, config]);

  const { stats: sessionStats } = useSessionStats();
  const [staticNeedsRefresh, setStaticNeedsRefresh] = useState(false);
  const [staticKey, setStaticKey] = useState(0);
  const refreshStatic = useCallback(() => {
    stdout.write(ansiEscapes.clearTerminal);
    setStaticKey((prev) => prev + 1);
  }, [setStaticKey, stdout]);

  const [geminiMdFileCount, setGeminiMdFileCount] = useState<number>(0);
  const [debugMessage, setDebugMessage] = useState<string>('');
  const [themeError, setThemeError] = useState<string | null>(null);
  const [authError, setAuthError] = useState<string | null>(null);
  const [editorError, setEditorError] = useState<string | null>(null);
  const [footerHeight, setFooterHeight] = useState<number>(0);
  const [corgiMode, setCorgiMode] = useState(false);
  const [isTrustedFolderState, setIsTrustedFolder] = useState(
    isWorkspaceTrusted(settings.merged),
  );
  const [currentModel, setCurrentModel] = useState(config.getModel());
  const [shellModeActive, setShellModeActive] = useState(false);
  const [showErrorDetails, setShowErrorDetails] = useState<boolean>(false);
  const [showToolDescriptions, setShowToolDescriptions] =
    useState<boolean>(false);

  const [ctrlCPressedOnce, setCtrlCPressedOnce] = useState(false);
  const [quittingMessages, setQuittingMessages] = useState<
    HistoryItem[] | null
  >(null);
  const ctrlCTimerRef = useRef<NodeJS.Timeout | null>(null);
  const [ctrlDPressedOnce, setCtrlDPressedOnce] = useState(false);
  const ctrlDTimerRef = useRef<NodeJS.Timeout | null>(null);
  const [constrainHeight, setConstrainHeight] = useState<boolean>(true);
  const [showPrivacyNotice, setShowPrivacyNotice] = useState<boolean>(false);
  const [modelSwitchedFromQuotaError, setModelSwitchedFromQuotaError] =
    useState<boolean>(false);
  const [userTier, setUserTier] = useState<UserTierId | undefined>(undefined);
  const [ideContextState, setIdeContextState] = useState<
    IdeContext | undefined
  >();
  const [showEscapePrompt, setShowEscapePrompt] = useState(false);
  const [isProcessing, setIsProcessing] = useState<boolean>(false);

  const {
    showWorkspaceMigrationDialog,
    workspaceExtensions,
    onWorkspaceMigrationDialogOpen,
    onWorkspaceMigrationDialogClose,
  } = useWorkspaceMigration(settings);

  const [isProQuotaDialogOpen, setIsProQuotaDialogOpen] = useState(false);
  const [proQuotaDialogResolver, setProQuotaDialogResolver] = useState<
    ((value: boolean) => void) | null
  >(null);

  useEffect(() => {
    const unsubscribe = ideContext.subscribeToIdeContext(setIdeContextState);
    // Set the initial value
    setIdeContextState(ideContext.getIdeContext());
    return unsubscribe;
  }, []);

  useEffect(() => {
    const openDebugConsole = () => {
      setShowErrorDetails(true);
      setConstrainHeight(false); // Make sure the user sees the full message.
    };
    appEvents.on(AppEvent.OpenDebugConsole, openDebugConsole);

    const logErrorHandler = (errorMessage: unknown) => {
      handleNewMessage({
        type: 'error',
        content: String(errorMessage),
        count: 1,
      });
    };
    appEvents.on(AppEvent.LogError, logErrorHandler);

    return () => {
      appEvents.off(AppEvent.OpenDebugConsole, openDebugConsole);
      appEvents.off(AppEvent.LogError, logErrorHandler);
    };
  }, [handleNewMessage]);

  const openPrivacyNotice = useCallback(() => {
    setShowPrivacyNotice(true);
  }, []);

  const handleEscapePromptChange = useCallback((showPrompt: boolean) => {
    setShowEscapePrompt(showPrompt);
  }, []);

  const initialPromptSubmitted = useRef(false);

  const errorCount = useMemo(
    () =>
      consoleMessages
        .filter((msg) => msg.type === 'error')
        .reduce((total, msg) => total + msg.count, 0),
    [consoleMessages],
  );

  const {
    isThemeDialogOpen,
    openThemeDialog,
    handleThemeSelect,
    handleThemeHighlight,
  } = useThemeCommand(settings, setThemeError, addItem);

  const { isSettingsDialogOpen, openSettingsDialog, closeSettingsDialog } =
    useSettingsCommand();

  const { isFolderTrustDialogOpen, handleFolderTrustSelect, isRestarting } =
    useFolderTrust(settings, setIsTrustedFolder);

  const showTips = !isFolderTrustDialogOpen && !settings.merged.hideTips && !config.getScreenReader();

  useEffect(() => {
         // When the folder trust dialog is about to open, we need to force a refresh
         // of the static content to ensure the Tips are hidden correctly.
         if (isFolderTrustDialogOpen) {
           refreshStatic();
         }
     }, [isFolderTrustDialogOpen, refreshStatic]);

  const {
    isAuthDialogOpen,
    openAuthDialog,
    handleAuthSelect,
    isAuthenticating,
    cancelAuthentication,
  } = useAuthCommand(settings, setAuthError, config);

  useEffect(() => {
    if (
      settings.merged.security?.auth?.selectedType &&
      !settings.merged.security?.auth?.useExternal
    ) {
      const error = validateAuthMethod(
        settings.merged.security.auth.selectedType,
      );
      if (error) {
        setAuthError(error);
        openAuthDialog();
      }
    }
  }, [
    settings.merged.security?.auth?.selectedType,
    settings.merged.security?.auth?.useExternal,
    openAuthDialog,
    setAuthError,
  ]);

  // Sync user tier from config when authentication changes
  useEffect(() => {
    // Only sync when not currently authenticating
    if (!isAuthenticating) {
      setUserTier(config.getGeminiClient()?.getUserTier());
    }
  }, [config, isAuthenticating]);

  const {
    isEditorDialogOpen,
    openEditorDialog,
    handleEditorSelect,
    exitEditorDialog,
  } = useEditorSettings(settings, setEditorError, addItem);

  const toggleCorgiMode = useCallback(() => {
    setCorgiMode((prev) => !prev);
  }, []);

  const performMemoryRefresh = useCallback(async () => {
    addItem(
      {
        type: MessageType.INFO,
        text: 'Refreshing hierarchical memory (GEMINI.md or other context files)...',
      },
      Date.now(),
    );
    try {
      const { memoryContent, fileCount } = await loadHierarchicalGeminiMemory(
        process.cwd(),
        settings.merged.context?.loadMemoryFromIncludeDirectories
          ? config.getWorkspaceContext().getDirectories()
          : [],
        config.getDebugMode(),
        config.getFileService(),
        settings.merged,
        config.getExtensionContextFilePaths(),
        settings.merged.context?.importFormat || 'tree', // Use setting or default to 'tree'
        config.getFileFilteringOptions(),
      );

      config.setUserMemory(memoryContent);
      config.setGeminiMdFileCount(fileCount);
      setGeminiMdFileCount(fileCount);

      addItem(
        {
          type: MessageType.INFO,
          text: `Memory refreshed successfully. ${memoryContent.length > 0 ? `Loaded ${memoryContent.length} characters from ${fileCount} file(s).` : 'No memory content found.'}`,
        },
        Date.now(),
      );
      if (config.getDebugMode()) {
        console.log(
          `[DEBUG] Refreshed memory content in config: ${memoryContent.substring(0, 200)}...`,
        );
      }
    } catch (error) {
      const errorMessage = getErrorMessage(error);
      addItem(
        {
          type: MessageType.ERROR,
          text: `Error refreshing memory: ${errorMessage}`,
        },
        Date.now(),
      );
      console.error('Error refreshing memory:', error);
    }
  }, [config, addItem, settings.merged]);

  // Watch for model changes (e.g., from Flash fallback)
  useEffect(() => {
    const checkModelChange = () => {
      const configModel = config.getModel();
      if (configModel !== currentModel) {
        setCurrentModel(configModel);
      }
    };

    // Check immediately and then periodically
    checkModelChange();
    const interval = setInterval(checkModelChange, 1000); // Check every second

    return () => clearInterval(interval);
  }, [config, currentModel]);

  // Set up Flash fallback handler
  useEffect(() => {
    const flashFallbackHandler = async (
      currentModel: string,
      fallbackModel: string,
      error?: unknown,
    ): Promise<boolean> => {
      // Check if we've already switched to the fallback model
      if (config.isInFallbackMode()) {
        // If we're already in fallback mode, don't show the dialog again
        return false;
      }

      let message: string;

      if (
        config.getContentGeneratorConfig().authType ===
        AuthType.LOGIN_WITH_GOOGLE
      ) {
        // Use actual user tier if available; otherwise, default to FREE tier behavior (safe default)
        const isPaidTier =
          userTier === UserTierId.LEGACY || userTier === UserTierId.STANDARD;

        // Check if this is a Pro quota exceeded error
        if (error && isProQuotaExceededError(error)) {
          if (isPaidTier) {
            message = `⚡ You have reached your daily ${currentModel} quota limit.
⚡ You can choose to authenticate with a paid API key or continue with the fallback model.
⚡ To continue accessing the ${currentModel} model today, consider using /auth to switch to using a paid API key from AI Studio at https://aistudio.google.com/apikey`;
          } else {
            message = `⚡ You have reached your daily ${currentModel} quota limit.
⚡ You can choose to authenticate with a paid API key or continue with the fallback model.
⚡ To increase your limits, upgrade to a Gemini Code Assist Standard or Enterprise plan with higher limits at https://goo.gle/set-up-gemini-code-assist
⚡ Or you can utilize a Gemini API Key. See: https://goo.gle/gemini-cli-docs-auth#gemini-api-key
⚡ You can switch authentication methods by typing /auth`;
          }
        } else if (error && isGenericQuotaExceededError(error)) {
          if (isPaidTier) {
            message = `⚡ You have reached your daily quota limit.
⚡ Automatically switching from ${currentModel} to ${fallbackModel} for the remainder of this session.
⚡ To continue accessing the ${currentModel} model today, consider using /auth to switch to using a paid API key from AI Studio at https://aistudio.google.com/apikey`;
          } else {
            message = `⚡ You have reached your daily quota limit.
⚡ Automatically switching from ${currentModel} to ${fallbackModel} for the remainder of this session.
⚡ To increase your limits, upgrade to a Gemini Code Assist Standard or Enterprise plan with higher limits at https://goo.gle/set-up-gemini-code-assist
⚡ Or you can utilize a Gemini API Key. See: https://goo.gle/gemini-cli-docs-auth#gemini-api-key
⚡ You can switch authentication methods by typing /auth`;
          }
        } else {
          if (isPaidTier) {
            // Default fallback message for other cases (like consecutive 429s)
            message = `⚡ Automatically switching from ${currentModel} to ${fallbackModel} for faster responses for the remainder of this session.
⚡ Possible reasons for this are that you have received multiple consecutive capacity errors or you have reached your daily ${currentModel} quota limit
⚡ To continue accessing the ${currentModel} model today, consider using /auth to switch to using a paid API key from AI Studio at https://aistudio.google.com/apikey`;
          } else {
            // Default fallback message for other cases (like consecutive 429s)
            message = `⚡ Automatically switching from ${currentModel} to ${fallbackModel} for faster responses for the remainder of this session.
⚡ Possible reasons for this are that you have received multiple consecutive capacity errors or you have reached your daily ${currentModel} quota limit
⚡ To increase your limits, upgrade to a Gemini Code Assist Standard or Enterprise plan with higher limits at https://goo.gle/set-up-gemini-code-assist
⚡ Or you can utilize a Gemini API Key. See: https://goo.gle/gemini-cli-docs-auth#gemini-api-key
⚡ You can switch authentication methods by typing /auth`;
          }
        }

        // Add message to UI history
        addItem(
          {
            type: MessageType.INFO,
            text: message,
          },
          Date.now(),
        );

        // For Pro quota errors, show the dialog and wait for user's choice
        if (error && isProQuotaExceededError(error)) {
          // Set the flag to prevent tool continuation
          setModelSwitchedFromQuotaError(true);
          // Set global quota error flag to prevent Flash model calls
          config.setQuotaErrorOccurred(true);

          // Show the ProQuotaDialog and wait for user's choice
          const shouldContinueWithFallback = await new Promise<boolean>(
            (resolve) => {
              setIsProQuotaDialogOpen(true);
              setProQuotaDialogResolver(() => resolve);
            },
          );

          // If user chose to continue with fallback, we don't need to stop the current prompt
          if (shouldContinueWithFallback) {
            // Switch to fallback model for future use
            config.setModel(fallbackModel);
            config.setFallbackMode(true);
            logFlashFallback(
              config,
              new FlashFallbackEvent(
                config.getContentGeneratorConfig().authType!,
              ),
            );
            return true; // Continue with current prompt using fallback model
          }

          // If user chose to authenticate, stop current prompt
          return false;
        }

        // For other quota errors, automatically switch to fallback model
        // Set the flag to prevent tool continuation
        setModelSwitchedFromQuotaError(true);
        // Set global quota error flag to prevent Flash model calls
        config.setQuotaErrorOccurred(true);
      }

      // Switch model for future use but return false to stop current retry
      config.setModel(fallbackModel);
      config.setFallbackMode(true);
      logFlashFallback(
        config,
        new FlashFallbackEvent(config.getContentGeneratorConfig().authType!),
      );
      return false; // Don't continue with current prompt
    };

    config.setFlashFallbackHandler(flashFallbackHandler);
  }, [config, addItem, userTier]);

  // Terminal and UI setup
  const { rows: terminalHeight, columns: terminalWidth } = useTerminalSize();
  const isNarrow = isNarrowWidth(terminalWidth);
  const { stdin, setRawMode } = useStdin();
  const isInitialMount = useRef(true);

  const widthFraction = 0.9;
  const inputWidth = Math.max(
    20,
    Math.floor(terminalWidth * widthFraction) - 3,
  );
  const suggestionsWidth = Math.max(20, Math.floor(terminalWidth * 0.8));

  // Utility callbacks
  const isValidPath = useCallback((filePath: string): boolean => {
    try {
      return fs.existsSync(filePath) && fs.statSync(filePath).isFile();
    } catch (_e) {
      return false;
    }
  }, []);

  const getPreferredEditor = useCallback(() => {
    const editorType = settings.merged.general?.preferredEditor;
    const isValidEditor = isEditorAvailable(editorType);
    if (!isValidEditor) {
      openEditorDialog();
      return;
    }
    return editorType as EditorType;
  }, [settings, openEditorDialog]);

  const onAuthError = useCallback(() => {
    setAuthError('reauth required');
    openAuthDialog();
  }, [openAuthDialog, setAuthError]);

  // Core hooks and processors
  const {
    vimEnabled: vimModeEnabled,
    vimMode,
    toggleVimEnabled,
  } = useVimMode();

  const {
    handleSlashCommand,
    slashCommands,
    pendingHistoryItems: pendingSlashCommandHistoryItems,
    commandContext,
    shellConfirmationRequest,
    confirmationRequest,
  } = useSlashCommandProcessor(
    config,
    settings,
    addItem,
    clearItems,
    loadHistory,
    refreshStatic,
    setDebugMessage,
    openThemeDialog,
    openAuthDialog,
    openEditorDialog,
    toggleCorgiMode,
    setQuittingMessages,
    openPrivacyNotice,
    openSettingsDialog,
    toggleVimEnabled,
    setIsProcessing,
    setGeminiMdFileCount,
  );

  const buffer = useTextBuffer({
    initialText: '',
    viewport: { height: 10, width: inputWidth },
    stdin,
    setRawMode,
    isValidPath,
    shellModeActive,
  });

  const [userMessages, setUserMessages] = useState<string[]>([]);

  // Stable reference for cancel handler to avoid circular dependency
  const cancelHandlerRef = useRef<() => void>(() => {});

  const {
    streamingState,
    submitQuery,
    initError,
    pendingHistoryItems: pendingGeminiHistoryItems,
    thought,
    cancelOngoingRequest,
  } = useGeminiStream(
    config.getGeminiClient(),
    history,
    addItem,
    config,
    settings,
    setDebugMessage,
    handleSlashCommand,
    shellModeActive,
    getPreferredEditor,
    onAuthError,
    performMemoryRefresh,
    modelSwitchedFromQuotaError,
    setModelSwitchedFromQuotaError,
    refreshStatic,
    () => cancelHandlerRef.current(),
  );

  const pendingHistoryItems = useMemo(
    () => [...pendingSlashCommandHistoryItems, ...pendingGeminiHistoryItems],
    [pendingSlashCommandHistoryItems, pendingGeminiHistoryItems],
  );

  // Message queue for handling input during streaming
  const { messageQueue, addMessage, clearQueue, getQueuedMessagesText } =
    useMessageQueue({
      streamingState,
      submitQuery,
    });

  // Update the cancel handler with message queue support
  cancelHandlerRef.current = useCallback(() => {
    if (isToolExecuting(pendingHistoryItems)) {
      buffer.setText(''); // Just clear the prompt
      return;
    }

    const lastUserMessage = userMessages.at(-1);
    let textToSet = lastUserMessage || '';

    // Append queued messages if any exist
    const queuedText = getQueuedMessagesText();
    if (queuedText) {
      textToSet = textToSet ? `${textToSet}\n\n${queuedText}` : queuedText;
      clearQueue();
    }

    if (textToSet) {
      buffer.setText(textToSet);
    }
  }, [
    buffer,
    userMessages,
    getQueuedMessagesText,
    clearQueue,
    pendingHistoryItems,
  ]);

  // Input handling - queue messages for processing
  const handleFinalSubmit = useCallback(
    (submittedValue: string) => {
      addMessage(submittedValue);
    },
    [addMessage],
  );

  const handleIdePromptComplete = useCallback(
    (result: IdeIntegrationNudgeResult) => {
      if (result.userSelection === 'yes') {
        if (result.isExtensionPreInstalled) {
          handleSlashCommand('/ide enable');
        } else {
          handleSlashCommand('/ide install');
        }
        settings.setValue(
          SettingScope.User,
          'hasSeenIdeIntegrationNudge',
          true,
        );
      } else if (result.userSelection === 'dismiss') {
        settings.setValue(
          SettingScope.User,
          'hasSeenIdeIntegrationNudge',
          true,
        );
      }
      setIdePromptAnswered(true);
    },
    [handleSlashCommand, settings],
  );

  const { handleInput: vimHandleInput } = useVim(buffer, handleFinalSubmit);

  const { elapsedTime, currentLoadingPhrase } =
    useLoadingIndicator(streamingState);
  const showAutoAcceptIndicator = useAutoAcceptIndicator({ config, addItem });

  const handleExit = useCallback(
    (
      pressedOnce: boolean,
      setPressedOnce: (value: boolean) => void,
      timerRef: ReturnType<typeof useRef<NodeJS.Timeout | null>>,
    ) => {
      if (pressedOnce) {
        if (timerRef.current) {
          clearTimeout(timerRef.current);
        }
        // Directly invoke the central command handler.
        handleSlashCommand('/quit');
      } else {
        setPressedOnce(true);
        timerRef.current = setTimeout(() => {
          setPressedOnce(false);
          timerRef.current = null;
        }, CTRL_EXIT_PROMPT_DURATION_MS);
      }
    },
    [handleSlashCommand],
  );

  const handleGlobalKeypress = useCallback(
    (key: Key) => {
      // Debug log keystrokes if enabled
      if (settings.merged.general?.debugKeystrokeLogging) {
        console.log('[DEBUG] Keystroke:', JSON.stringify(key));
      }

      let enteringConstrainHeightMode = false;
      if (!constrainHeight) {
        enteringConstrainHeightMode = true;
        setConstrainHeight(true);
      }

      if (keyMatchers[Command.SHOW_ERROR_DETAILS](key)) {
        setShowErrorDetails((prev) => !prev);
      } else if (keyMatchers[Command.TOGGLE_TOOL_DESCRIPTIONS](key)) {
        const newValue = !showToolDescriptions;
        setShowToolDescriptions(newValue);

        const mcpServers = config.getMcpServers();
        if (Object.keys(mcpServers || {}).length > 0) {
          handleSlashCommand(newValue ? '/mcp desc' : '/mcp nodesc');
        }
      } else if (
        keyMatchers[Command.TOGGLE_IDE_CONTEXT_DETAIL](key) &&
        config.getIdeMode() &&
        ideContextState
      ) {
        // Show IDE status when in IDE mode and context is available.
        handleSlashCommand('/ide status');
      } else if (keyMatchers[Command.QUIT](key)) {
        // When authenticating, let AuthInProgress component handle Ctrl+C.
        if (isAuthenticating) {
          return;
        }
        if (!ctrlCPressedOnce) {
          cancelOngoingRequest?.();
        }
        handleExit(ctrlCPressedOnce, setCtrlCPressedOnce, ctrlCTimerRef);
      } else if (keyMatchers[Command.EXIT](key)) {
        if (buffer.text.length > 0) {
          return;
        }
        handleExit(ctrlDPressedOnce, setCtrlDPressedOnce, ctrlDTimerRef);
      } else if (
        keyMatchers[Command.SHOW_MORE_LINES](key) &&
        !enteringConstrainHeightMode
      ) {
        setConstrainHeight(false);
      }
    },
    [
      constrainHeight,
      setConstrainHeight,
      setShowErrorDetails,
      showToolDescriptions,
      setShowToolDescriptions,
      config,
      ideContextState,
      handleExit,
      ctrlCPressedOnce,
      setCtrlCPressedOnce,
      ctrlCTimerRef,
      buffer.text.length,
      ctrlDPressedOnce,
      setCtrlDPressedOnce,
      ctrlDTimerRef,
      handleSlashCommand,
      isAuthenticating,
      cancelOngoingRequest,
      settings.merged.general?.debugKeystrokeLogging,
    ],
  );

  useKeypress(handleGlobalKeypress, {
    isActive: true,
  });

  useEffect(() => {
    if (config) {
      setGeminiMdFileCount(config.getGeminiMdFileCount());
    }
  }, [config, config.getGeminiMdFileCount]);

  const logger = useLogger(config.storage);

  useEffect(() => {
    const fetchUserMessages = async () => {
      const pastMessagesRaw = (await logger?.getPreviousUserMessages()) || []; // Newest first

      const currentSessionUserMessages = history
        .filter(
          (item): item is HistoryItem & { type: 'user'; text: string } =>
            item.type === 'user' &&
            typeof item.text === 'string' &&
            item.text.trim() !== '',
        )
        .map((item) => item.text)
        .reverse(); // Newest first, to match pastMessagesRaw sorting

      // Combine, with current session messages being more recent
      const combinedMessages = [
        ...currentSessionUserMessages,
        ...pastMessagesRaw,
      ];

      // Deduplicate consecutive identical messages from the combined list (still newest first)
      const deduplicatedMessages: string[] = [];
      if (combinedMessages.length > 0) {
        deduplicatedMessages.push(combinedMessages[0]); // Add the newest one unconditionally
        for (let i = 1; i < combinedMessages.length; i++) {
          if (combinedMessages[i] !== combinedMessages[i - 1]) {
            deduplicatedMessages.push(combinedMessages[i]);
          }
        }
      }
      // Reverse to oldest first for useInputHistory
      setUserMessages(deduplicatedMessages.reverse());
    };
    fetchUserMessages();
  }, [history, logger]);

  const isInputActive =
    (streamingState === StreamingState.Idle ||
      streamingState === StreamingState.Responding) &&
    !initError &&
    !isProcessing &&
    !isProQuotaDialogOpen;

  const handleClearScreen = useCallback(() => {
    clearItems();
    clearConsoleMessagesState();
    console.clear();
    refreshStatic();
  }, [clearItems, clearConsoleMessagesState, refreshStatic]);

  const mainControlsRef = useRef<DOMElement>(null);
  const pendingHistoryItemRef = useRef<DOMElement>(null);

  useEffect(() => {
    if (mainControlsRef.current) {
      const fullFooterMeasurement = measureElement(mainControlsRef.current);
      setFooterHeight(fullFooterMeasurement.height);
    }
  }, [terminalHeight, consoleMessages, showErrorDetails]);

  const staticExtraHeight = /* margins and padding */ 3;
  const availableTerminalHeight = useMemo(
    () => terminalHeight - footerHeight - staticExtraHeight,
    [terminalHeight, footerHeight],
  );

  useEffect(() => {
    // skip refreshing Static during first mount
    if (isInitialMount.current) {
      isInitialMount.current = false;
      return;
    }

    // debounce so it doesn't fire up too often during resize
    const handler = setTimeout(() => {
      setStaticNeedsRefresh(false);
      refreshStatic();
    }, 300);

    return () => {
      clearTimeout(handler);
    };
  }, [terminalWidth, terminalHeight, refreshStatic]);

  useEffect(() => {
    if (streamingState === StreamingState.Idle && staticNeedsRefresh) {
      setStaticNeedsRefresh(false);
      refreshStatic();
    }
  }, [streamingState, refreshStatic, staticNeedsRefresh]);

  const filteredConsoleMessages = useMemo(() => {
    if (config.getDebugMode()) {
      return consoleMessages;
    }
    return consoleMessages.filter((msg) => msg.type !== 'debug');
  }, [consoleMessages, config]);

  const branchName = useGitBranchName(config.getTargetDir());

  const contextFileNames = useMemo(() => {
    const fromSettings = settings.merged.context?.fileName;
    if (fromSettings) {
      return Array.isArray(fromSettings) ? fromSettings : [fromSettings];
    }
    return getAllGeminiMdFilenames();
  }, [settings.merged.context?.fileName]);

  const initialPrompt = useMemo(() => config.getQuestion(), [config]);
  const geminiClient = config.getGeminiClient();

  useEffect(() => {
    if (
      initialPrompt &&
      !initialPromptSubmitted.current &&
      !isAuthenticating &&
      !isAuthDialogOpen &&
      !isThemeDialogOpen &&
      !isEditorDialogOpen &&
      !showPrivacyNotice &&
      geminiClient?.isInitialized?.()
    ) {
      submitQuery(initialPrompt);
      initialPromptSubmitted.current = true;
    }
  }, [
    initialPrompt,
    submitQuery,
    isAuthenticating,
    isAuthDialogOpen,
    isThemeDialogOpen,
    isEditorDialogOpen,
    showPrivacyNotice,
    geminiClient,
  ]);

  if (quittingMessages) {
    return (
      <Box flexDirection="column" marginBottom={1}>
        {quittingMessages.map((item) => (
          <HistoryItemDisplay
            key={item.id}
            availableTerminalHeight={
              constrainHeight ? availableTerminalHeight : undefined
            }
            terminalWidth={terminalWidth}
            item={item}
            isPending={false}
            config={config}
          />
        ))}
      </Box>
    );
  }

  const mainAreaWidth = Math.floor(terminalWidth * 0.9);
  const debugConsoleMaxHeight = Math.floor(Math.max(terminalHeight * 0.2, 5));
  // Arbitrary threshold to ensure that items in the static area are large
  // enough but not too large to make the terminal hard to use.
  const staticAreaMaxItemHeight = Math.max(terminalHeight * 4, 100);
  const placeholder = vimModeEnabled
    ? "  Press 'i' for INSERT mode and 'Esc' for NORMAL mode."
    : '  Type your message or @path/to/file';

  return (
    <StreamingContext.Provider value={streamingState}>
      <Box flexDirection="column" width="90%">
        {/*
         * The Static component is an Ink intrinsic in which there can only be 1 per application.
         * Because of this restriction we're hacking it slightly by having a 'header' item here to
         * ensure that it's statically rendered.
         *
         * Background on the Static Item: Anything in the Static component is written a single time
         * to the console. Think of it like doing a console.log and then never using ANSI codes to
         * clear that content ever again. Effectively it has a moving frame that every time new static
         * content is set it'll flush content to the terminal and move the area which it's "clearing"
         * down a notch. Without Static the area which gets erased and redrawn continuously grows.
         */}
        <Static
          key={staticKey}
          items={[
            <Box flexDirection="column" key="header">
<<<<<<< HEAD
              {!(settings.merged.hideBanner || config.getScreenReader()) && (
                <Header version={version} nightly={nightly} />
              )}
              {showTips && <Tips config={config} />}
=======
              {!(
                settings.merged.ui?.hideBanner || config.getScreenReader()
              ) && <Header version={version} nightly={nightly} />}
              {!(settings.merged.ui?.hideTips || config.getScreenReader()) && (
                <Tips config={config} />
              )}
>>>>>>> 2a0e69d8
            </Box>,
            ...history.map((h) => (
              <HistoryItemDisplay
                terminalWidth={mainAreaWidth}
                availableTerminalHeight={staticAreaMaxItemHeight}
                key={h.id}
                item={h}
                isPending={false}
                config={config}
                commands={slashCommands}
              />
            )),
          ]}
        >
          {(item) => item}
        </Static>
        <OverflowProvider>
          <Box ref={pendingHistoryItemRef} flexDirection="column">
            {pendingHistoryItems.map((item, i) => (
              <HistoryItemDisplay
                key={i}
                availableTerminalHeight={
                  constrainHeight ? availableTerminalHeight : undefined
                }
                terminalWidth={mainAreaWidth}
                // TODO(taehykim): It seems like references to ids aren't necessary in
                // HistoryItemDisplay. Refactor later. Use a fake id for now.
                item={{ ...item, id: 0 }}
                isPending={true}
                config={config}
                isFocused={!isEditorDialogOpen}
              />
            ))}
            <ShowMoreLines constrainHeight={constrainHeight} />
          </Box>
        </OverflowProvider>

        <Box flexDirection="column" ref={mainControlsRef}>
          {/* Move UpdateNotification to render update notification above input area */}
          {updateInfo && <UpdateNotification message={updateInfo.message} />}
          {startupWarnings.length > 0 && (
            <Box
              borderStyle="round"
              borderColor={Colors.AccentYellow}
              paddingX={1}
              marginY={1}
              flexDirection="column"
            >
              {startupWarnings.map((warning, index) => (
                <Text key={index} color={Colors.AccentYellow}>
                  {warning}
                </Text>
              ))}
            </Box>
          )}
          {showWorkspaceMigrationDialog ? (
            <WorkspaceMigrationDialog
              workspaceExtensions={workspaceExtensions}
              onOpen={onWorkspaceMigrationDialogOpen}
              onClose={onWorkspaceMigrationDialogClose}
            />
          ) : shouldShowIdePrompt && currentIDE ? (
            <IdeIntegrationNudge
              ide={currentIDE}
              onComplete={handleIdePromptComplete}
            />
          ) : isProQuotaDialogOpen ? (
            <ProQuotaDialog
              currentModel={config.getModel()}
              fallbackModel={DEFAULT_GEMINI_FLASH_MODEL}
              onChoice={(choice) => {
                setIsProQuotaDialogOpen(false);
                if (!proQuotaDialogResolver) return;

                const resolveValue = choice !== 'auth';
                proQuotaDialogResolver(resolveValue);
                setProQuotaDialogResolver(null);

                if (choice === 'auth') {
                  openAuthDialog();
                } else {
                  addItem(
                    {
                      type: MessageType.INFO,
                      text: 'Switched to fallback model. Tip: Press Ctrl+P to recall your previous prompt and submit it again if you wish.',
                    },
                    Date.now(),
                  );
                }
              }}
            />
          ) : isFolderTrustDialogOpen ? (
            <FolderTrustDialog
              onSelect={handleFolderTrustSelect}
              isRestarting={isRestarting}
            />
          ) : shellConfirmationRequest ? (
            <ShellConfirmationDialog request={shellConfirmationRequest} />
          ) : confirmationRequest ? (
            <Box flexDirection="column">
              {confirmationRequest.prompt}
              <Box paddingY={1}>
                <RadioButtonSelect
                  isFocused={!!confirmationRequest}
                  items={[
                    { label: 'Yes', value: true },
                    { label: 'No', value: false },
                  ]}
                  onSelect={(value: boolean) => {
                    confirmationRequest.onConfirm(value);
                  }}
                />
              </Box>
            </Box>
          ) : isThemeDialogOpen ? (
            <Box flexDirection="column">
              {themeError && (
                <Box marginBottom={1}>
                  <Text color={Colors.AccentRed}>{themeError}</Text>
                </Box>
              )}
              <ThemeDialog
                onSelect={handleThemeSelect}
                onHighlight={handleThemeHighlight}
                settings={settings}
                availableTerminalHeight={
                  constrainHeight
                    ? terminalHeight - staticExtraHeight
                    : undefined
                }
                terminalWidth={mainAreaWidth}
              />
            </Box>
          ) : isSettingsDialogOpen ? (
            <Box flexDirection="column">
              <SettingsDialog
                settings={settings}
                onSelect={() => closeSettingsDialog()}
                onRestartRequest={() => process.exit(0)}
              />
            </Box>
          ) : isAuthenticating ? (
            <>
              <AuthInProgress
                onTimeout={() => {
                  setAuthError('Authentication timed out. Please try again.');
                  cancelAuthentication();
                  openAuthDialog();
                }}
              />
              {showErrorDetails && (
                <OverflowProvider>
                  <Box flexDirection="column">
                    <DetailedMessagesDisplay
                      messages={filteredConsoleMessages}
                      maxHeight={
                        constrainHeight ? debugConsoleMaxHeight : undefined
                      }
                      width={inputWidth}
                    />
                    <ShowMoreLines constrainHeight={constrainHeight} />
                  </Box>
                </OverflowProvider>
              )}
            </>
          ) : isAuthDialogOpen ? (
            <Box flexDirection="column">
              <AuthDialog
                onSelect={handleAuthSelect}
                settings={settings}
                initialErrorMessage={authError}
              />
            </Box>
          ) : isEditorDialogOpen ? (
            <Box flexDirection="column">
              {editorError && (
                <Box marginBottom={1}>
                  <Text color={Colors.AccentRed}>{editorError}</Text>
                </Box>
              )}
              <EditorSettingsDialog
                onSelect={handleEditorSelect}
                settings={settings}
                onExit={exitEditorDialog}
              />
            </Box>
          ) : showPrivacyNotice ? (
            <PrivacyNotice
              onExit={() => setShowPrivacyNotice(false)}
              config={config}
            />
          ) : (
            <>
              <LoadingIndicator
                thought={
                  streamingState === StreamingState.WaitingForConfirmation ||
                  config.getAccessibility()?.disableLoadingPhrases ||
                  config.getScreenReader()
                    ? undefined
                    : thought
                }
                currentLoadingPhrase={
                  config.getAccessibility()?.disableLoadingPhrases ||
                  config.getScreenReader()
                    ? undefined
                    : currentLoadingPhrase
                }
                elapsedTime={elapsedTime}
              />

              {/* Display queued messages below loading indicator */}
              {messageQueue.length > 0 && (
                <Box flexDirection="column" marginTop={1}>
                  {messageQueue
                    .slice(0, MAX_DISPLAYED_QUEUED_MESSAGES)
                    .map((message, index) => {
                      // Ensure multi-line messages are collapsed for the preview.
                      // Replace all whitespace (including newlines) with a single space.
                      const preview = message.replace(/\s+/g, ' ');

                      return (
                        // Ensure the Box takes full width so truncation calculates correctly
                        <Box key={index} paddingLeft={2} width="100%">
                          {/* Use wrap="truncate" to ensure it fits the terminal width and doesn't wrap */}
                          <Text dimColor wrap="truncate">
                            {preview}
                          </Text>
                        </Box>
                      );
                    })}
                  {messageQueue.length > MAX_DISPLAYED_QUEUED_MESSAGES && (
                    <Box paddingLeft={2}>
                      <Text dimColor>
                        ... (+
                        {messageQueue.length - MAX_DISPLAYED_QUEUED_MESSAGES}
                        more)
                      </Text>
                    </Box>
                  )}
                </Box>
              )}

              <Box
                marginTop={1}
                justifyContent="space-between"
                width="100%"
                flexDirection={isNarrow ? 'column' : 'row'}
                alignItems={isNarrow ? 'flex-start' : 'center'}
              >
                <Box>
                  {process.env['GEMINI_SYSTEM_MD'] && (
                    <Text color={Colors.AccentRed}>|⌐■_■| </Text>
                  )}
                  {ctrlCPressedOnce ? (
                    <Text color={Colors.AccentYellow}>
                      Press Ctrl+C again to exit.
                    </Text>
                  ) : ctrlDPressedOnce ? (
                    <Text color={Colors.AccentYellow}>
                      Press Ctrl+D again to exit.
                    </Text>
                  ) : showEscapePrompt ? (
                    <Text color={Colors.Gray}>Press Esc again to clear.</Text>
                  ) : (
                    <ContextSummaryDisplay
                      ideContext={ideContextState}
                      geminiMdFileCount={geminiMdFileCount}
                      contextFileNames={contextFileNames}
                      mcpServers={config.getMcpServers()}
                      blockedMcpServers={config.getBlockedMcpServers()}
                      showToolDescriptions={showToolDescriptions}
                    />
                  )}
                </Box>
                <Box paddingTop={isNarrow ? 1 : 0}>
                  {showAutoAcceptIndicator !== ApprovalMode.DEFAULT &&
                    !shellModeActive && (
                      <AutoAcceptIndicator
                        approvalMode={showAutoAcceptIndicator}
                      />
                    )}
                  {shellModeActive && <ShellModeIndicator />}
                </Box>
              </Box>

              {showErrorDetails && (
                <OverflowProvider>
                  <Box flexDirection="column">
                    <DetailedMessagesDisplay
                      messages={filteredConsoleMessages}
                      maxHeight={
                        constrainHeight ? debugConsoleMaxHeight : undefined
                      }
                      width={inputWidth}
                    />
                    <ShowMoreLines constrainHeight={constrainHeight} />
                  </Box>
                </OverflowProvider>
              )}

              {isInputActive && (
                <InputPrompt
                  buffer={buffer}
                  inputWidth={inputWidth}
                  suggestionsWidth={suggestionsWidth}
                  onSubmit={handleFinalSubmit}
                  userMessages={userMessages}
                  onClearScreen={handleClearScreen}
                  config={config}
                  slashCommands={slashCommands}
                  commandContext={commandContext}
                  shellModeActive={shellModeActive}
                  setShellModeActive={setShellModeActive}
                  onEscapePromptChange={handleEscapePromptChange}
                  focus={isFocused}
                  vimHandleInput={vimHandleInput}
                  placeholder={placeholder}
                />
              )}
            </>
          )}

          {initError && streamingState !== StreamingState.Responding && (
            <Box
              borderStyle="round"
              borderColor={Colors.AccentRed}
              paddingX={1}
              marginBottom={1}
            >
              {history.find(
                (item) =>
                  item.type === 'error' && item.text?.includes(initError),
              )?.text ? (
                <Text color={Colors.AccentRed}>
                  {
                    history.find(
                      (item) =>
                        item.type === 'error' && item.text?.includes(initError),
                    )?.text
                  }
                </Text>
              ) : (
                <>
                  <Text color={Colors.AccentRed}>
                    Initialization Error: {initError}
                  </Text>
                  <Text color={Colors.AccentRed}>
                    {' '}
                    Please check API key and configuration.
                  </Text>
                </>
              )}
            </Box>
          )}
          {!settings.merged.ui?.hideFooter && (
            <Footer
              model={currentModel}
              targetDir={config.getTargetDir()}
              debugMode={config.getDebugMode()}
              branchName={branchName}
              debugMessage={debugMessage}
              corgiMode={corgiMode}
              errorCount={errorCount}
              showErrorDetails={showErrorDetails}
              showMemoryUsage={
                config.getDebugMode() ||
                settings.merged.ui?.showMemoryUsage ||
                false
              }
              promptTokenCount={sessionStats.lastPromptTokenCount}
              nightly={nightly}
              vimMode={vimModeEnabled ? vimMode : undefined}
              isTrustedFolder={isTrustedFolderState}
            />
          )}
        </Box>
      </Box>
    </StreamingContext.Provider>
  );
};<|MERGE_RESOLUTION|>--- conflicted
+++ resolved
@@ -303,7 +303,7 @@
   const { isFolderTrustDialogOpen, handleFolderTrustSelect, isRestarting } =
     useFolderTrust(settings, setIsTrustedFolder);
 
-  const showTips = !isFolderTrustDialogOpen && !settings.merged.hideTips && !config.getScreenReader();
+  const showTips = !isFolderTrustDialogOpen && !settings.merged.ui?.hideTips && !config.getScreenReader();
 
   useEffect(() => {
          // When the folder trust dialog is about to open, we need to force a refresh
@@ -1033,19 +1033,10 @@
           key={staticKey}
           items={[
             <Box flexDirection="column" key="header">
-<<<<<<< HEAD
-              {!(settings.merged.hideBanner || config.getScreenReader()) && (
-                <Header version={version} nightly={nightly} />
-              )}
-              {showTips && <Tips config={config} />}
-=======
               {!(
                 settings.merged.ui?.hideBanner || config.getScreenReader()
               ) && <Header version={version} nightly={nightly} />}
-              {!(settings.merged.ui?.hideTips || config.getScreenReader()) && (
-                <Tips config={config} />
-              )}
->>>>>>> 2a0e69d8
+              {showTips && <Tips config={config} />}
             </Box>,
             ...history.map((h) => (
               <HistoryItemDisplay
