/**
 * @license
 * Copyright 2025 Google LLC
 * SPDX-License-Identifier: Apache-2.0
 */

import { useCallback, useMemo, useEffect, useState } from 'react';
import { type PartListUnion } from '@google/genai';
import process from 'node:process';
import { UseHistoryManagerReturn } from './useHistoryManager.js';
import { useStateAndRef } from './useStateAndRef.js';
import {
  Config,
  GitService,
  Logger,
  ToolConfirmationOutcome,
} from '@google/gemini-cli-core';
import { useSessionStats } from '../contexts/SessionContext.js';
import {
  Message,
  MessageType,
  HistoryItemWithoutId,
  HistoryItem,
  SlashCommandProcessorResult,
} from '../types.js';
import { LoadedSettings } from '../../config/settings.js';
import { type CommandContext, type SlashCommand } from '../commands/types.js';
import { CommandService } from '../../services/CommandService.js';
import { BuiltinCommandLoader } from '../../services/BuiltinCommandLoader.js';
import { FileCommandLoader } from '../../services/FileCommandLoader.js';
import { McpPromptLoader } from '../../services/McpPromptLoader.js';

/**
 * Hook to define and process slash commands (e.g., /help, /clear).
 */
export const useSlashCommandProcessor = (
  config: Config | null,
  settings: LoadedSettings,
  addItem: UseHistoryManagerReturn['addItem'],
  clearItems: UseHistoryManagerReturn['clearItems'],
  loadHistory: UseHistoryManagerReturn['loadHistory'],
  refreshStatic: () => void,
  setShowHelp: React.Dispatch<React.SetStateAction<boolean>>,
  onDebugMessage: (message: string) => void,
  openThemeDialog: () => void,
  openAuthDialog: () => void,
  openEditorDialog: () => void,
  toggleCorgiMode: () => void,
  setQuittingMessages: (message: HistoryItem[]) => void,
  openPrivacyNotice: () => void,
<<<<<<< HEAD
  openSettingsDialog: () => void,
=======
  toggleVimEnabled: () => Promise<boolean>,
  setIsProcessing: (isProcessing: boolean) => void,
>>>>>>> 871e0dfa
) => {
  const session = useSessionStats();
  const [commands, setCommands] = useState<readonly SlashCommand[]>([]);
  const [shellConfirmationRequest, setShellConfirmationRequest] =
    useState<null | {
      commands: string[];
      onConfirm: (
        outcome: ToolConfirmationOutcome,
        approvedCommands?: string[],
      ) => void;
    }>(null);
  const [sessionShellAllowlist, setSessionShellAllowlist] = useState(
    new Set<string>(),
  );
  const gitService = useMemo(() => {
    if (!config?.getProjectRoot()) {
      return;
    }
    return new GitService(config.getProjectRoot());
  }, [config]);

  const logger = useMemo(() => {
    const l = new Logger(config?.getSessionId() || '');
    // The logger's initialize is async, but we can create the instance
    // synchronously. Commands that use it will await its initialization.
    return l;
  }, [config]);

  const [pendingCompressionItemRef, setPendingCompressionItem] =
    useStateAndRef<HistoryItemWithoutId | null>(null);

  const pendingHistoryItems = useMemo(() => {
    const items: HistoryItemWithoutId[] = [];
    if (pendingCompressionItemRef.current != null) {
      items.push(pendingCompressionItemRef.current);
    }
    return items;
  }, [pendingCompressionItemRef]);

  const addMessage = useCallback(
    (message: Message) => {
      // Convert Message to HistoryItemWithoutId
      let historyItemContent: HistoryItemWithoutId;
      if (message.type === MessageType.ABOUT) {
        historyItemContent = {
          type: 'about',
          cliVersion: message.cliVersion,
          osVersion: message.osVersion,
          sandboxEnv: message.sandboxEnv,
          modelVersion: message.modelVersion,
          selectedAuthType: message.selectedAuthType,
          gcpProject: message.gcpProject,
        };
      } else if (message.type === MessageType.STATS) {
        historyItemContent = {
          type: 'stats',
          duration: message.duration,
        };
      } else if (message.type === MessageType.MODEL_STATS) {
        historyItemContent = {
          type: 'model_stats',
        };
      } else if (message.type === MessageType.TOOL_STATS) {
        historyItemContent = {
          type: 'tool_stats',
        };
      } else if (message.type === MessageType.QUIT) {
        historyItemContent = {
          type: 'quit',
          duration: message.duration,
        };
      } else if (message.type === MessageType.COMPRESSION) {
        historyItemContent = {
          type: 'compression',
          compression: message.compression,
        };
      } else {
        historyItemContent = {
          type: message.type,
          text: message.content,
        };
      }
      addItem(historyItemContent, message.timestamp.getTime());
    },
    [addItem],
  );

  const commandContext = useMemo(
    (): CommandContext => ({
      services: {
        config,
        settings,
        git: gitService,
        logger,
      },
      ui: {
        addItem,
        clear: () => {
          clearItems();
          console.clear();
          refreshStatic();
        },
        loadHistory,
        setDebugMessage: onDebugMessage,
        pendingItem: pendingCompressionItemRef.current,
        setPendingItem: setPendingCompressionItem,
        toggleCorgiMode,
        toggleVimEnabled,
      },
      session: {
        stats: session.stats,
        sessionShellAllowlist,
      },
    }),
    [
      config,
      settings,
      gitService,
      logger,
      loadHistory,
      addItem,
      clearItems,
      refreshStatic,
      session.stats,
      onDebugMessage,
      pendingCompressionItemRef,
      setPendingCompressionItem,
      toggleCorgiMode,
      toggleVimEnabled,
      sessionShellAllowlist,
    ],
  );

  useEffect(() => {
    const controller = new AbortController();
    const load = async () => {
      const loaders = [
        new McpPromptLoader(config),
        new BuiltinCommandLoader(config),
        new FileCommandLoader(config),
      ];
      const commandService = await CommandService.create(
        loaders,
        controller.signal,
      );
      setCommands(commandService.getCommands());
    };

    load();

    return () => {
      controller.abort();
    };
  }, [config]);

  const handleSlashCommand = useCallback(
    async (
      rawQuery: PartListUnion,
      oneTimeShellAllowlist?: Set<string>,
    ): Promise<SlashCommandProcessorResult | false> => {
      setIsProcessing(true);
      try {
        if (typeof rawQuery !== 'string') {
          return false;
        }

        const trimmed = rawQuery.trim();
        if (!trimmed.startsWith('/') && !trimmed.startsWith('?')) {
          return false;
        }

        const userMessageTimestamp = Date.now();
        addItem(
          { type: MessageType.USER, text: trimmed },
          userMessageTimestamp,
        );

        const parts = trimmed.substring(1).trim().split(/\s+/);
        const commandPath = parts.filter((p) => p); // The parts of the command, e.g., ['memory', 'add']

        let currentCommands = commands;
        let commandToExecute: SlashCommand | undefined;
        let pathIndex = 0;

        for (const part of commandPath) {
          // TODO: For better performance and architectural clarity, this two-pass
          // search could be replaced. A more optimal approach would be to
          // pre-compute a single lookup map in `CommandService.ts` that resolves
          // all name and alias conflicts during the initial loading phase. The
          // processor would then perform a single, fast lookup on that map.

          // First pass: check for an exact match on the primary command name.
          let foundCommand = currentCommands.find((cmd) => cmd.name === part);

          // Second pass: if no primary name matches, check for an alias.
          if (!foundCommand) {
            foundCommand = currentCommands.find((cmd) =>
              cmd.altNames?.includes(part),
            );
          }

          if (foundCommand) {
            commandToExecute = foundCommand;
            pathIndex++;
            if (foundCommand.subCommands) {
              currentCommands = foundCommand.subCommands;
            } else {
              break;
            }
          } else {
            break;
          }
        }

        if (commandToExecute) {
          const args = parts.slice(pathIndex).join(' ');

          if (commandToExecute.action) {
            const fullCommandContext: CommandContext = {
              ...commandContext,
              invocation: {
                raw: trimmed,
                name: commandToExecute.name,
                args,
              },
            };

            // If a one-time list is provided for a "Proceed" action, temporarily
            // augment the session allowlist for this single execution.
            if (oneTimeShellAllowlist && oneTimeShellAllowlist.size > 0) {
              fullCommandContext.session = {
                ...fullCommandContext.session,
                sessionShellAllowlist: new Set([
                  ...fullCommandContext.session.sessionShellAllowlist,
                  ...oneTimeShellAllowlist,
                ]),
              };
            }

            const result = await commandToExecute.action(
              fullCommandContext,
              args,
            );

            if (result) {
              switch (result.type) {
                case 'tool':
                  return {
                    type: 'schedule_tool',
                    toolName: result.toolName,
                    toolArgs: result.toolArgs,
                  };
                case 'message':
                  addItem(
                    {
                      type:
                        result.messageType === 'error'
                          ? MessageType.ERROR
                          : MessageType.INFO,
                      text: result.content,
                    },
                    Date.now(),
                  );
                  return { type: 'handled' };
                case 'dialog':
                  switch (result.dialog) {
                    case 'help':
                      setShowHelp(true);
                      return { type: 'handled' };
                    case 'auth':
                      openAuthDialog();
                      return { type: 'handled' };
                    case 'theme':
                      openThemeDialog();
                      return { type: 'handled' };
                    case 'editor':
                      openEditorDialog();
                      return { type: 'handled' };
                    case 'privacy':
                      openPrivacyNotice();
                      return { type: 'handled' };
                    default: {
                      const unhandled: never = result.dialog;
                      throw new Error(
                        `Unhandled slash command result: ${unhandled}`,
                      );
                    }
                  }
                case 'load_history': {
                  await config
                    ?.getGeminiClient()
                    ?.setHistory(result.clientHistory);
                  fullCommandContext.ui.clear();
                  result.history.forEach((item, index) => {
                    fullCommandContext.ui.addItem(item, index);
                  });
                  return { type: 'handled' };
                }
                case 'quit':
                  setQuittingMessages(result.messages);
                  setTimeout(() => {
                    process.exit(0);
                  }, 100);
                  return { type: 'handled' };

                case 'submit_prompt':
                  return {
                    type: 'submit_prompt',
                    content: result.content,
                  };
                case 'confirm_shell_commands': {
                  const { outcome, approvedCommands } = await new Promise<{
                    outcome: ToolConfirmationOutcome;
                    approvedCommands?: string[];
                  }>((resolve) => {
                    setShellConfirmationRequest({
                      commands: result.commandsToConfirm,
                      onConfirm: (
                        resolvedOutcome,
                        resolvedApprovedCommands,
                      ) => {
                        setShellConfirmationRequest(null); // Close the dialog
                        resolve({
                          outcome: resolvedOutcome,
                          approvedCommands: resolvedApprovedCommands,
                        });
                      },
                    });
                  });

                  if (
                    outcome === ToolConfirmationOutcome.Cancel ||
                    !approvedCommands ||
                    approvedCommands.length === 0
                  ) {
                    return { type: 'handled' };
<<<<<<< HEAD
                  case 'settings':
                    openSettingsDialog();
                    return { type: 'handled' };
                  default: {
                    const unhandled: never = result.dialog;
                    throw new Error(
                      `Unhandled slash command result: ${unhandled}`,
=======
                  }

                  if (outcome === ToolConfirmationOutcome.ProceedAlways) {
                    setSessionShellAllowlist(
                      (prev) => new Set([...prev, ...approvedCommands]),
>>>>>>> 871e0dfa
                    );
                  }

                  return await handleSlashCommand(
                    result.originalInvocation.raw,
                    // Pass the approved commands as a one-time grant for this execution.
                    new Set(approvedCommands),
                  );
                }
                default: {
                  const unhandled: never = result;
                  throw new Error(
                    `Unhandled slash command result: ${unhandled}`,
                  );
                }
              }
            }

            return { type: 'handled' };
          } else if (commandToExecute.subCommands) {
            const helpText = `Command '/${commandToExecute.name}' requires a subcommand. Available:\n${commandToExecute.subCommands
              .map((sc) => `  - ${sc.name}: ${sc.description || ''}`)
              .join('\n')}`;
            addMessage({
              type: MessageType.INFO,
              content: helpText,
              timestamp: new Date(),
            });
            return { type: 'handled' };
          }
        }

        addMessage({
          type: MessageType.ERROR,
          content: `Unknown command: ${trimmed}`,
          timestamp: new Date(),
        });
        return { type: 'handled' };
      } catch (e) {
        addItem(
          {
            type: MessageType.ERROR,
            text: e instanceof Error ? e.message : String(e),
          },
          Date.now(),
        );
        return { type: 'handled' };
      } finally {
        setIsProcessing(false);
      }
    },
    [
      config,
      addItem,
      setShowHelp,
      openAuthDialog,
      commands,
      commandContext,
      addMessage,
      openThemeDialog,
      openPrivacyNotice,
      openEditorDialog,
      setQuittingMessages,
<<<<<<< HEAD
      openSettingsDialog,
=======
      setShellConfirmationRequest,
      setSessionShellAllowlist,
      setIsProcessing,
>>>>>>> 871e0dfa
    ],
  );

  return {
    handleSlashCommand,
    slashCommands: commands,
    pendingHistoryItems,
    commandContext,
    shellConfirmationRequest,
  };
};<|MERGE_RESOLUTION|>--- conflicted
+++ resolved
@@ -48,12 +48,9 @@
   toggleCorgiMode: () => void,
   setQuittingMessages: (message: HistoryItem[]) => void,
   openPrivacyNotice: () => void,
-<<<<<<< HEAD
   openSettingsDialog: () => void,
-=======
   toggleVimEnabled: () => Promise<boolean>,
   setIsProcessing: (isProcessing: boolean) => void,
->>>>>>> 871e0dfa
 ) => {
   const session = useSessionStats();
   const [commands, setCommands] = useState<readonly SlashCommand[]>([]);
@@ -390,7 +387,6 @@
                     approvedCommands.length === 0
                   ) {
                     return { type: 'handled' };
-<<<<<<< HEAD
                   case 'settings':
                     openSettingsDialog();
                     return { type: 'handled' };
@@ -398,13 +394,11 @@
                     const unhandled: never = result.dialog;
                     throw new Error(
                       `Unhandled slash command result: ${unhandled}`,
-=======
                   }
 
                   if (outcome === ToolConfirmationOutcome.ProceedAlways) {
                     setSessionShellAllowlist(
                       (prev) => new Set([...prev, ...approvedCommands]),
->>>>>>> 871e0dfa
                     );
                   }
 
@@ -468,13 +462,10 @@
       openPrivacyNotice,
       openEditorDialog,
       setQuittingMessages,
-<<<<<<< HEAD
       openSettingsDialog,
-=======
       setShellConfirmationRequest,
       setSessionShellAllowlist,
       setIsProcessing,
->>>>>>> 871e0dfa
     ],
   );
 
