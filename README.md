--- conflicted
+++ resolved
@@ -112,7 +112,6 @@
 gemini
 ```
 
-<<<<<<< HEAD
 ### Set your Google Cloud project ID
 
 If you want the CLI to operate against your Google Cloud project, set one of these:
@@ -125,9 +124,7 @@
 The CLI will first read `GOOGLE_CLOUD_PROJECT`, and if that’s not set, it will fall back to `GOOGLE_CLOUD_PROJECT_ID`.
 
 For other authentication methods, including Google Workspace accounts, see the [authentication](./docs/cli/authentication.md) guide.
-=======
 ### Option 3: Vertex AI
->>>>>>> 2865a527
 
 **✨ Best for:** Enterprise teams and production workloads
 
